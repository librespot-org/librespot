--- conflicted
+++ resolved
@@ -44,28 +44,6 @@
 path = "protocol"
 version = "0.1.3"
 
-<<<<<<< HEAD
-[dependencies]
-base64 = "0.13"
-env_logger =  {version = "0.8", default-features = false, features = ["termcolor","humantime","atty"]}
-futures = "0.1"
-getopts = "0.2"
-log = "0.4"
-num-bigint = "0.3"
-protobuf = "~2.14.0"
-rand = "0.7"
-rpassword = "5.0"
-# tokio = "0.1"
-tokio = { version = "0.2", features = ["rt-core"] } 
-tokio-io = "0.1"
-tokio-process = "0.2"
-tokio-signal = "0.2"
-url = "1.7"
-sha-1 = "0.8"
-hex = "0.4"
-
-=======
->>>>>>> 91d7d042
 [features]
 alsa-backend = ["librespot-playback/alsa-backend"]
 portaudio-backend = ["librespot-playback/portaudio-backend"]
