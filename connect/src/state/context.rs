--- conflicted
+++ resolved
@@ -1,15 +1,5 @@
 use crate::{
     core::{Error, SpotifyId},
-<<<<<<< HEAD
-    protocol::player::{
-        Context, ContextIndex, ContextPage, ContextTrack, ProvidedTrack, Restrictions,
-    },
-    state::{
-        metadata::Metadata,
-        provider::{IsProvider, Provider},
-        ConnectState, StateError, SPOTIFY_MAX_NEXT_TRACKS_SIZE,
-    },
-=======
     protocol::{
         context::Context,
         context_page::ContextPage,
@@ -17,8 +7,11 @@
         player::{ContextIndex, ProvidedTrack},
         restrictions::Restrictions,
     },
-    state::{metadata::Metadata, provider::Provider, ConnectState, StateError},
->>>>>>> 2a574267
+    state::{
+        metadata::Metadata,
+        provider::{IsProvider, Provider},
+        ConnectState, StateError, SPOTIFY_MAX_NEXT_TRACKS_SIZE,
+    },
 };
 use protobuf::MessageField;
 use std::collections::HashMap;
@@ -146,31 +139,22 @@
         self.update_restrictions()
     }
 
-<<<<<<< HEAD
     pub fn valid_resolve_uri(uri: &str) -> Option<&str> {
-        (!uri.starts_with(SEARCH_IDENTIFIER)).then_some(uri)
+        if uri.is_empty() || uri.starts_with(SEARCH_IDENTIFIER) {
+            None
+        } else {
+            Some(uri)
+        }
     }
 
     pub fn get_context_uri_from_context(context: &Context) -> Option<&str> {
-        Self::valid_resolve_uri(&context.uri).or_else(|| {
+        let uri = context.uri.as_deref().unwrap_or_default();
+        Self::valid_resolve_uri(uri).or_else(|| {
             context
                 .pages
                 .first()
-                .and_then(|p| p.tracks.first().map(|t| t.uri.as_ref()))
+                .and_then(|p| p.tracks.first().and_then(|t| t.uri.as_deref()))
         })
-=======
-    pub fn get_context_uri_from_context(context: &Context) -> Option<&String> {
-        let context_uri = context.uri.as_ref()?;
-
-        if !context_uri.starts_with(SEARCH_IDENTIFIER) {
-            return Some(context_uri);
-        }
-
-        context
-            .pages
-            .first()
-            .and_then(|p| p.tracks.first().and_then(|t| t.uri.as_ref()))
->>>>>>> 2a574267
     }
 
     pub fn set_active_context(&mut self, new_context: ContextType) {
@@ -210,19 +194,9 @@
     ) -> Result<Option<Vec<String>>, Error> {
         if context.pages.iter().all(|p| p.tracks.is_empty()) {
             error!("context didn't have any tracks: {context:#?}");
-<<<<<<< HEAD
             Err(StateError::ContextHasNoTracks)?;
-        } else if context.uri.starts_with(LOCAL_FILES_IDENTIFIER) {
+        } else if matches!(context.uri, Some(ref uri) if uri.starts_with(LOCAL_FILES_IDENTIFIER)) {
             Err(StateError::UnsupportedLocalPlayBack)?;
-=======
-            return Err(StateError::ContextHasNoTracks.into());
-        } else if matches!(context.uri, Some(ref uri) if uri.starts_with(LOCAL_FILES_IDENTIFIER)) {
-            return Err(StateError::UnsupportedLocalPlayBack.into());
-        }
-
-        if matches!(ty, UpdateContext::Default) {
-            self.next_contexts.clear();
->>>>>>> 2a574267
         }
 
         let mut next_contexts = Vec::new();
@@ -241,15 +215,7 @@
         };
 
         debug!(
-<<<<<<< HEAD
-            "updated context {ty:?} to <{}> ({} tracks)",
-=======
-            "updated context {ty:?} from <{:?}> ({} tracks) to <{:?}> ({} tracks)",
-            self.context_uri(),
-            prev_context
-                .map(|c| c.tracks.len().to_string())
-                .unwrap_or_else(|| "-".to_string()),
->>>>>>> 2a574267
+            "updated context {ty:?} to <{:?}> ({} tracks)",
             context.uri,
             page.tracks.len()
         );
@@ -265,15 +231,9 @@
                 );
 
                 // when we update the same context, we should try to preserve the previous position
-<<<<<<< HEAD
                 // otherwise we might load the entire context twice, unless it's the search context
                 if !self.context_uri().starts_with(SEARCH_IDENTIFIER)
-                    && self.context_uri() == &context.uri
-=======
-                // otherwise we might load the entire context twice
-                if !self.context_uri().contains(SEARCH_IDENTIFIER)
                     && matches!(context.uri, Some(ref uri) if uri == self.context_uri())
->>>>>>> 2a574267
                 {
                     if let Some(new_index) = self.find_last_index_in_new_context(&new_context) {
                         new_context.index.track = match new_index {
@@ -323,8 +283,10 @@
                 if !page.tracks.is_empty() {
                     self.fill_context_from_page(page).ok()?;
                     None
-                } else if !page.page_url.is_empty() {
-                    Some(page_url_to_uri(&page.page_url))
+                } else if matches!(page.page_url, Some(ref url) if !url.is_empty()) {
+                    Some(page_url_to_uri(
+                        &page.page_url.expect("checked by precondition"),
+                    ))
                 } else {
                     warn!("unhandled context page: {page:#?}");
                     None
@@ -434,11 +396,7 @@
 
             let new_track_uri = new_track.uri.unwrap_or_default();
             if let Ok(position) =
-<<<<<<< HEAD
-                Self::find_index_in_context(current_context, |t| t.uri == new_track.uri)
-=======
-                Self::find_index_in_context(Some(current_context), |t| t.uri == new_track_uri)
->>>>>>> 2a574267
+                Self::find_index_in_context(current_context, |t| t.uri == new_track_uri)
             {
                 let context_track = current_context.tracks.get_mut(position)?;
 
@@ -482,7 +440,6 @@
         provider: Option<Provider>,
     ) -> Result<ProvidedTrack, Error> {
         let id = match (ctx_track.uri.as_ref(), ctx_track.gid.as_ref()) {
-            (None, None) => Err(StateError::InvalidTrackUri(None))?,
             (Some(uri), _) if uri.contains(['?', '%']) => {
                 Err(StateError::InvalidTrackUri(Some(uri.clone())))?
             }
@@ -546,29 +503,4 @@
 
         Ok(())
     }
-<<<<<<< HEAD
-=======
-
-    pub fn try_load_next_context(&mut self) -> Result<LoadNext, Error> {
-        let next = match self.next_contexts.first() {
-            None => return Ok(LoadNext::Empty),
-            Some(_) => self.next_contexts.remove(0),
-        };
-
-        if next.tracks.is_empty() {
-            let next_page_url = match next.page_url {
-                Some(page_url) if !page_url.is_empty() => page_url,
-                _ => Err(StateError::NoContext(ContextType::Default))?,
-            };
-
-            self.update_current_index(|i| i.page += 1);
-            return Ok(LoadNext::PageUrl(next_page_url));
-        }
-
-        self.fill_context_from_page(next)?;
-        self.fill_up_next_tracks()?;
-
-        Ok(LoadNext::Done)
-    }
->>>>>>> 2a574267
 }