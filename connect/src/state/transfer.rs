use crate::{
    core::Error,
    protocol::{player::ProvidedTrack, transfer_state::TransferState},
    state::{
        context::ContextType,
        metadata::Metadata,
        provider::{IsProvider, Provider},
        {ConnectState, StateError},
    },
};
use protobuf::MessageField;

impl ConnectState {
    pub fn current_track_from_transfer(
        &self,
        transfer: &TransferState,
    ) -> Result<ProvidedTrack, Error> {
        let track = if transfer.queue.is_playing_queue.unwrap_or_default() {
            transfer.queue.tracks.first()
        } else {
            transfer.playback.current_track.as_ref()
        }
        .ok_or(StateError::CouldNotResolveTrackFromTransfer)?;

        self.context_to_provided_track(
            track,
<<<<<<< HEAD
            Some(&transfer.current_session.context.uri),
            None,
            transfer.queue.is_playing_queue.then_some(Provider::Queue),
=======
            transfer.current_session.context.uri.as_deref(),
            transfer
                .queue
                .is_playing_queue
                .and_then(|b| b.then_some(Provider::Queue)),
>>>>>>> 2a574267
        )
    }

    /// handles the initially transferable data
    pub fn handle_initial_transfer(&mut self, transfer: &mut TransferState) {
        let current_context_metadata = self.context.as_ref().map(|c| c.metadata.clone());
        let player = self.player_mut();

        player.is_buffering = false;

        if let Some(options) = transfer.options.take() {
            player.options = MessageField::some(options.into());
        }
        player.is_paused = transfer.playback.is_paused.unwrap_or_default();
        player.is_playing = !player.is_paused;

        match transfer.playback.playback_speed {
            Some(speed) if speed != 0. => player.playback_speed = speed,
            _ => player.playback_speed = 1.,
        }

        if let Some(session) = transfer.current_session.as_mut() {
            player.play_origin = session.play_origin.take().map(Into::into).into();
            player.suppressions = session.suppressions.take().map(Into::into).into();

            if let Some(mut ctx) = session.context.take() {
                player.restrictions = ctx.restrictions.take().map(Into::into).into();
                for (key, value) in ctx.metadata {
                    player.context_metadata.insert(key, value);
                }
            }
        }

        player.context_url.clear();
        player.context_uri.clear();

        if let Some(metadata) = current_context_metadata {
            for (key, value) in metadata {
                player.context_metadata.insert(key, value);
            }
        }

        self.clear_prev_track();
        self.clear_next_tracks();
        self.update_queue_revision()
    }

    /// completes the transfer, loading the queue and updating metadata
    pub fn finish_transfer(&mut self, transfer: TransferState) -> Result<(), Error> {
        let track = match self.player().track.as_ref() {
            None => self.current_track_from_transfer(&transfer)?,
            Some(track) => track.clone(),
        };

        let context_ty = if self.current_track(|t| t.is_from_autoplay()) {
            ContextType::Autoplay
        } else {
            ContextType::Default
        };

        self.set_active_context(context_ty);
        self.fill_up_context = context_ty;

        let ctx = self.get_context(self.active_context)?;

        let current_index = match transfer.current_session.current_uid.as_ref() {
            Some(uid) if track.is_queue() => Self::find_index_in_context(ctx, |c| &c.uid == uid)
                .map(|i| if i > 0 { i - 1 } else { i }),
            _ => Self::find_index_in_context(ctx, |c| c.uri == track.uri || c.uid == track.uid),
        };

        debug!(
            "active track is <{}> with index {current_index:?} in {:?} context, has {} tracks",
            track.uri,
            self.active_context,
            ctx.tracks.len()
        );

        if self.player().track.is_none() {
            self.set_track(track);
        }

        let current_index = current_index.ok();
        if let Some(current_index) = current_index {
            self.update_current_index(|i| i.track = current_index as u32);
        }

        debug!(
            "setting up next and prev: index is at {current_index:?} while shuffle {}",
            self.shuffling_context()
        );

        for (i, track) in transfer.queue.tracks.iter().enumerate() {
            if transfer.queue.is_playing_queue.unwrap_or_default() && i == 0 {
                // if we are currently playing from the queue,
                // don't add the first queued item, because we are currently playing that item
                continue;
            }

            if let Ok(queued_track) = self.context_to_provided_track(
                track,
                Some(self.context_uri()),
                None,
                Some(Provider::Queue),
            ) {
                self.add_to_queue(queued_track, false);
            }
        }

        if self.shuffling_context() {
            self.set_current_track(current_index.unwrap_or_default())?;
            self.set_shuffle(true);
            self.shuffle()?;
        } else {
            self.reset_playback_to_position(current_index)?;
        }

        self.update_restrictions();

        Ok(())
    }
}<|MERGE_RESOLUTION|>--- conflicted
+++ resolved
@@ -24,17 +24,13 @@
 
         self.context_to_provided_track(
             track,
-<<<<<<< HEAD
-            Some(&transfer.current_session.context.uri),
+            transfer.current_session.context.uri.as_deref(),
             None,
-            transfer.queue.is_playing_queue.then_some(Provider::Queue),
-=======
-            transfer.current_session.context.uri.as_deref(),
             transfer
                 .queue
                 .is_playing_queue
-                .and_then(|b| b.then_some(Provider::Queue)),
->>>>>>> 2a574267
+                .unwrap_or_default()
+                .then_some(Provider::Queue),
         )
     }
 
