--- conflicted
+++ resolved
@@ -647,16 +647,9 @@
                 self.handle_activate();
                 return self.notify().await;
             }
-<<<<<<< HEAD
-            SpircCommand::Transfer(..) | SpircCommand::Activate => warn!(
-                "SpircCommand::{:?} will be ignored while already active",
-                cmd
-            ),
-=======
-            SpircCommand::Activate => {
+            SpircCommand::Transfer(..) | SpircCommand::Activate => {
                 warn!("SpircCommand::{cmd:?} will be ignored while already active")
             }
->>>>>>> df5f957b
             _ if !self.connect_state.is_active() => {
                 warn!("SpircCommand::{cmd:?} will be ignored while Not Active")
             }
