--- conflicted
+++ resolved
@@ -423,26 +423,7 @@
                 },
                 connection_id_update = self.connection_id_update.next() => match connection_id_update {
                     Some(result) => match result {
-<<<<<<< HEAD
                         Ok(connection_id) => self.handle_connection_id_update(connection_id).await,
-=======
-                        Ok(connection_id) => {
-                            self.handle_connection_id_update(connection_id);
-
-                            // pre-acquire access_token, preventing multiple request while running
-                            // pre-acquiring for the access_token will only last for one hour
-                            //
-                            // we need to fire the request after connecting, but can't do it right
-                            // after, because by that we would miss certain packages, like this one
-                            match self.session.login5().auth_token().await {
-                                Ok(_) => debug!("successfully pre-acquire access_token and client_token"),
-                                Err(why) => {
-                                    error!("{why}");
-                                    break
-                                }
-                            }
-                        },
->>>>>>> f96f36c0
                         Err(e) => error!("could not parse connection ID update: {}", e),
                     }
                     None => {
@@ -772,6 +753,18 @@
         trace!("Received connection ID update: {:?}", connection_id);
         self.session.set_connection_id(&connection_id);
 
+        // pre-acquire access_token, preventing multiple request while running
+        // pre-acquiring for the access_token will only last for one hour
+        //
+        // we need to fire the request after connecting, but can't do it right
+        // after, because by that we would miss certain packages, like this one
+        match self.session.login5().auth_token().await {
+            Ok(_) => debug!("successfully pre-acquire access_token and client_token"),
+            Err(why) => {
+                error!("{why}");
+            }
+        }
+
         let response = match self
             .connect_state
             .update_state(&self.session, PutStateReason::NEW_DEVICE)
@@ -1451,7 +1444,7 @@
     fn set_volume(&mut self, volume: u16) {
         let old_volume = self.connect_state.device.volume;
         let new_volume = volume as u32;
-        if old_volume != new_volume {
+        if old_volume != new_volume || self.mixer.volume() != volume {
             self.update_volume = true;
 
             self.connect_state.device.volume = new_volume;
@@ -1513,26 +1506,12 @@
                 state.set_shuffle(false);
                 state.reset_context(None);
 
-<<<<<<< HEAD
                 let ctx = state.context.as_ref();
                 let current_track =
                     ConnectState::find_index_in_context(ctx, |t| state.player.track.uri == t.uri)?;
                 state.reset_playback_context(Some(current_track))?;
             } else {
                 state.update_restrictions();
-=======
-    fn set_volume(&mut self, volume: u16) {
-        let old_volume = self.device.volume();
-        let new_volume = volume as u32;
-        if old_volume != new_volume || self.mixer.volume() != volume {
-            self.device.set_volume(new_volume);
-            self.mixer.set_volume(volume);
-            if let Some(cache) = self.session.cache() {
-                cache.save_volume(volume)
-            }
-            if self.device.is_active() {
-                self.player.emit_volume_changed_event(volume);
->>>>>>> f96f36c0
             }
         }
 
@@ -1548,48 +1527,4 @@
     fn drop(&mut self) {
         debug!("drop Spirc[{}]", self.spirc_id);
     }
-<<<<<<< HEAD
-=======
-}
-
-struct CommandSender<'a> {
-    spirc: &'a mut SpircTask,
-    frame: protocol::spirc::Frame,
-}
-
-impl<'a> CommandSender<'a> {
-    fn new(spirc: &'a mut SpircTask, cmd: MessageType) -> Self {
-        let mut frame = protocol::spirc::Frame::new();
-        // frame version
-        frame.set_version(1);
-        // Latest known Spirc version is 3.2.6, but we need another interface to announce support for Spirc V3.
-        // Setting anything higher than 2.0.0 here just seems to limit it to 2.0.0.
-        frame.set_protocol_version("2.0.0".to_string());
-        frame.set_ident(spirc.ident.clone());
-        frame.set_seq_nr(spirc.sequence.get());
-        frame.set_typ(cmd);
-        *frame.device_state.mut_or_insert_default() = spirc.device.clone();
-        frame.set_state_update_id(spirc.now_ms());
-        CommandSender { spirc, frame }
-    }
-
-    fn recipient(mut self, recipient: &'a str) -> Self {
-        self.frame.recipient.push(recipient.to_owned());
-        self
-    }
-
-    #[allow(dead_code)]
-    fn state(mut self, state: protocol::spirc::State) -> Self {
-        *self.frame.state.mut_or_insert_default() = state;
-        self
-    }
-
-    fn send(mut self) -> Result<(), Error> {
-        if self.frame.state.is_none() && self.spirc.device.is_active() {
-            *self.frame.state.mut_or_insert_default() = self.spirc.state.clone();
-        }
-
-        self.spirc.sender.send(self.frame.write_to_bytes()?)
-    }
->>>>>>> f96f36c0
 }