--- conflicted
+++ resolved
@@ -704,15 +704,11 @@
             volume = 0xFFFF;
         }
         self.device.set_volume(volume);
-<<<<<<< HEAD
-        self.mixer.set_volume(volume_to_mixer(volume as u16));
+        self.mixer
+            .set_volume(volume_to_mixer(volume as u16, self.linear_volume));
         self.send_event(Events::Volume {
             volume_to_mixer: volume as u16,
         });
-=======
-        self.mixer
-            .set_volume(volume_to_mixer(volume as u16, self.linear_volume));
->>>>>>> 085f7616
     }
 
     fn handle_volume_down(&mut self) {
@@ -721,15 +717,11 @@
             volume = 0;
         }
         self.device.set_volume(volume as u32);
-<<<<<<< HEAD
-        self.mixer.set_volume(volume_to_mixer(volume as u16));
+        self.mixer
+            .set_volume(volume_to_mixer(volume as u16, self.linear_volume));
         self.send_event(Events::Volume {
             volume_to_mixer: volume as u16,
         });
-=======
-        self.mixer
-            .set_volume(volume_to_mixer(volume as u16, self.linear_volume));
->>>>>>> 085f7616
     }
 
     fn handle_end_of_track(&mut self) {
