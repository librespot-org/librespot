pub use crate::model::{PlayingTrack, SpircLoadCommand};
use crate::{
    context_resolver::{ContextAction, ContextResolver, ResolveContext},
    core::{
        authentication::Credentials,
        dealer::{
            manager::{BoxedStream, BoxedStreamResult, Reply, RequestReply},
            protocol::{Command, Message, Request},
        },
        session::UserAttributes,
        Error, Session, SpotifyId,
    },
    model::SpircPlayStatus,
    playback::{
        mixer::Mixer,
        player::{Player, PlayerEvent, PlayerEventChannel},
    },
    protocol::{
        connect::{Cluster, ClusterUpdate, LogoutCommand, SetVolumeCommand},
        context::Context,
        explicit_content_pubsub::UserAttributesUpdate,
        playlist4_external::PlaylistModificationInfo,
        social_connect_v2::SessionUpdate,
        transfer_state::TransferState,
        user_attributes::UserAttributesMutation,
    },
    state::{
        context::{
            ResetContext, {ContextType, UpdateContext},
        },
        metadata::Metadata,
        provider::IsProvider,
        {ConnectState, ConnectStateConfig},
    },
};
use futures_util::StreamExt;
use protobuf::MessageField;
use std::{
    future::Future,
    sync::atomic::{AtomicUsize, Ordering},
    sync::Arc,
    time::{Duration, SystemTime, UNIX_EPOCH},
};
use thiserror::Error;
use tokio::{sync::mpsc, time::sleep};

#[derive(Debug, Error)]
pub enum SpircError {
    #[error("response payload empty")]
    NoData,
    #[error("{0} had no uri")]
    NoUri(&'static str),
    #[error("message pushed for another URI")]
    InvalidUri(String),
    #[error("tried resolving not allowed context: {0:?}")]
    NotAllowedContext(String),
    #[error("failed to put connect state for new device")]
    FailedDealerSetup,
    #[error("unknown endpoint: {0:#?}")]
    UnknownEndpoint(serde_json::Value),
}

impl From<SpircError> for Error {
    fn from(err: SpircError) -> Self {
        use SpircError::*;
        match err {
            NoData | NoUri(_) | NotAllowedContext(_) => Error::unavailable(err),
            InvalidUri(_) | FailedDealerSetup => Error::aborted(err),
            UnknownEndpoint(_) => Error::unimplemented(err),
        }
    }
}

struct SpircTask {
    player: Arc<Player>,
    mixer: Arc<dyn Mixer>,

    /// the state management object
    connect_state: ConnectState,

    play_request_id: Option<u64>,
    play_status: SpircPlayStatus,

    connection_id_update: BoxedStreamResult<String>,
    connect_state_update: BoxedStreamResult<ClusterUpdate>,
    connect_state_volume_update: BoxedStreamResult<SetVolumeCommand>,
    connect_state_logout_request: BoxedStreamResult<LogoutCommand>,
    playlist_update: BoxedStreamResult<PlaylistModificationInfo>,
    session_update: BoxedStreamResult<SessionUpdate>,
    connect_state_command: BoxedStream<RequestReply>,
    user_attributes_update: BoxedStreamResult<UserAttributesUpdate>,
    user_attributes_mutation: BoxedStreamResult<UserAttributesMutation>,

    commands: Option<mpsc::UnboundedReceiver<SpircCommand>>,
    player_events: Option<PlayerEventChannel>,

    context_resolver: ContextResolver,

    shutdown: bool,
    session: Session,

    /// is set when transferring, and used after resolving the contexts to finish the transfer
    pub transfer_state: Option<TransferState>,

    /// when set to true, it will update the volume after [VOLUME_UPDATE_DELAY],
    /// when no other future resolves, otherwise resets the delay
    update_volume: bool,

    /// when set to true, it will update the volume after [UPDATE_STATE_DELAY],
    /// when no other future resolves, otherwise resets the delay
    update_state: bool,

    spirc_id: usize,
}

static SPIRC_COUNTER: AtomicUsize = AtomicUsize::new(0);

#[derive(Debug)]
enum SpircCommand {
    Play,
    PlayPause,
    Pause,
    Prev,
    Next,
    VolumeUp,
    VolumeDown,
    Shutdown,
    Shuffle(bool),
    Repeat(bool),
    RepeatTrack(bool),
    Disconnect { pause: bool },
    SetPosition(u32),
    SetVolume(u16),
    Activate,
    Load(SpircLoadCommand),
}

const CONTEXT_FETCH_THRESHOLD: usize = 2;

const VOLUME_STEP_SIZE: u16 = 1024; // (u16::MAX + 1) / VOLUME_STEPS

// delay to update volume after a certain amount of time, instead on each update request
const VOLUME_UPDATE_DELAY: Duration = Duration::from_secs(2);
// to reduce updates to remote, we group some request by waiting for a set amount of time
const UPDATE_STATE_DELAY: Duration = Duration::from_millis(200);

pub struct Spirc {
    commands: mpsc::UnboundedSender<SpircCommand>,
}

impl Spirc {
    pub async fn new(
        config: ConnectStateConfig,
        session: Session,
        credentials: Credentials,
        player: Arc<Player>,
        mixer: Arc<dyn Mixer>,
    ) -> Result<(Spirc, impl Future<Output = ()>), Error> {
        fn extract_connection_id(msg: Message) -> Result<String, Error> {
            let connection_id = msg
                .headers
                .get("Spotify-Connection-Id")
                .ok_or_else(|| SpircError::InvalidUri(msg.uri.clone()))?;
            Ok(connection_id.to_owned())
        }

        let spirc_id = SPIRC_COUNTER.fetch_add(1, Ordering::AcqRel);
        debug!("new Spirc[{}]", spirc_id);

        let connect_state = ConnectState::new(config, &session);

        let connection_id_update = session
            .dealer()
            .listen_for("hm://pusher/v1/connections/", extract_connection_id)?;

        let connect_state_update = session
            .dealer()
            .listen_for("hm://connect-state/v1/cluster", Message::from_raw)?;

        let connect_state_volume_update = session
            .dealer()
            .listen_for("hm://connect-state/v1/connect/volume", Message::from_raw)?;

        let connect_state_logout_request = session
            .dealer()
            .listen_for("hm://connect-state/v1/connect/logout", Message::from_raw)?;

        let playlist_update = session
            .dealer()
            .listen_for("hm://playlist/v2/playlist/", Message::from_raw)?;

        let session_update = session
            .dealer()
            .listen_for("social-connect/v2/session_update", Message::from_json)?;

        let user_attributes_update = session
            .dealer()
            .listen_for("spotify:user:attributes:update", Message::from_raw)?;

        // can be trigger by toggling autoplay in a desktop client
        let user_attributes_mutation = session
            .dealer()
            .listen_for("spotify:user:attributes:mutated", Message::from_raw)?;

        let connect_state_command = session
            .dealer()
            .handle_for("hm://connect-state/v1/player/command")?;

        // pre-acquire client_token, preventing multiple request while running
        let _ = session.spclient().client_token().await?;

        // Connect *after* all message listeners are registered
        session.connect(credentials, true).await?;

        // pre-acquire access_token (we need to be authenticated to retrieve a token)
        let _ = session.login5().auth_token().await?;

        let (cmd_tx, cmd_rx) = mpsc::unbounded_channel();

        let player_events = player.get_player_event_channel();

        let mut task = SpircTask {
            player,
            mixer,

            connect_state,

            play_request_id: None,
            play_status: SpircPlayStatus::Stopped,

            connection_id_update,
            connect_state_update,
            connect_state_volume_update,
            connect_state_logout_request,
            playlist_update,
            session_update,
            connect_state_command,
            user_attributes_update,
            user_attributes_mutation,
            commands: Some(cmd_rx),
            player_events: Some(player_events),

            context_resolver: ContextResolver::new(session.clone()),

            shutdown: false,
            session,

            transfer_state: None,
            update_volume: false,
            update_state: false,

            spirc_id,
        };

        let spirc = Spirc { commands: cmd_tx };

        let initial_volume = task.connect_state.device_info().volume;
        task.connect_state.set_volume(0);

        match initial_volume.try_into() {
            Ok(volume) => {
                task.set_volume(volume);
                // we don't want to update the volume initially,
                // we just want to set the mixer to the correct volume
                task.update_volume = false;
            }
            Err(why) => error!("failed to update initial volume: {why}"),
        };

        Ok((spirc, task.run()))
    }

    pub fn play(&self) -> Result<(), Error> {
        Ok(self.commands.send(SpircCommand::Play)?)
    }
    pub fn play_pause(&self) -> Result<(), Error> {
        Ok(self.commands.send(SpircCommand::PlayPause)?)
    }
    pub fn pause(&self) -> Result<(), Error> {
        Ok(self.commands.send(SpircCommand::Pause)?)
    }
    pub fn prev(&self) -> Result<(), Error> {
        Ok(self.commands.send(SpircCommand::Prev)?)
    }
    pub fn next(&self) -> Result<(), Error> {
        Ok(self.commands.send(SpircCommand::Next)?)
    }
    pub fn volume_up(&self) -> Result<(), Error> {
        Ok(self.commands.send(SpircCommand::VolumeUp)?)
    }
    pub fn volume_down(&self) -> Result<(), Error> {
        Ok(self.commands.send(SpircCommand::VolumeDown)?)
    }
    pub fn shutdown(&self) -> Result<(), Error> {
        Ok(self.commands.send(SpircCommand::Shutdown)?)
    }
    pub fn shuffle(&self, shuffle: bool) -> Result<(), Error> {
        Ok(self.commands.send(SpircCommand::Shuffle(shuffle))?)
    }
    pub fn repeat(&self, repeat: bool) -> Result<(), Error> {
        Ok(self.commands.send(SpircCommand::Repeat(repeat))?)
    }
    pub fn repeat_track(&self, repeat: bool) -> Result<(), Error> {
        Ok(self.commands.send(SpircCommand::RepeatTrack(repeat))?)
    }
    pub fn set_volume(&self, volume: u16) -> Result<(), Error> {
        Ok(self.commands.send(SpircCommand::SetVolume(volume))?)
    }
    pub fn set_position_ms(&self, position_ms: u32) -> Result<(), Error> {
        Ok(self.commands.send(SpircCommand::SetPosition(position_ms))?)
    }
    pub fn disconnect(&self, pause: bool) -> Result<(), Error> {
        Ok(self.commands.send(SpircCommand::Disconnect { pause })?)
    }
    pub fn activate(&self) -> Result<(), Error> {
        Ok(self.commands.send(SpircCommand::Activate)?)
    }
    pub fn load(&self, command: SpircLoadCommand) -> Result<(), Error> {
        Ok(self.commands.send(SpircCommand::Load(command))?)
    }
}

impl SpircTask {
    async fn run(mut self) {
        // simplify unwrapping of received item or parsed result
        macro_rules! unwrap {
            ( $next:expr, |$some:ident| $use_some:expr ) => {
                match $next {
                    Some($some) => $use_some,
                    None => {
                        error!("{} selected, but none received", stringify!($next));
                        break;
                    }
                }
            };
            ( $next:expr, match |$ok:ident| $use_ok:expr ) => {
                unwrap!($next, |$ok| match $ok {
                    Ok($ok) => $use_ok,
                    Err(why) => error!("could not parse {}: {}", stringify!($ok), why),
                })
            };
        }

        if let Err(why) = self.session.dealer().start().await {
            error!("starting dealer failed: {why}");
            return;
        }

        while !self.session.is_invalid() && !self.shutdown {
            let commands = self.commands.as_mut();
            let player_events = self.player_events.as_mut();

            // when state and volume update have a higher priority than context resolving
            // because of that the context resolving has to wait, so that the other tasks can finish
            let allow_context_resolving = !self.update_state && !self.update_volume;

            tokio::select! {
                // startup of the dealer requires a connection_id, which is retrieved at the very beginning
                connection_id_update = self.connection_id_update.next() => unwrap! {
                    connection_id_update,
                    match |connection_id| if let Err(why) = self.handle_connection_id_update(connection_id).await {
                        error!("failed handling connection id update: {why}");
                        break;
                    }
                },
                // main dealer update of any remote device updates
                cluster_update = self.connect_state_update.next() => unwrap! {
                    cluster_update,
                    match |cluster_update| if let Err(e) = self.handle_cluster_update(cluster_update).await {
                        error!("could not dispatch connect state update: {}", e);
                    }
                },
                // main dealer request handling (dealer expects an answer)
                request = self.connect_state_command.next() => unwrap! {
                    request,
                    |request| if let Err(e) = self.handle_connect_state_request(request).await {
                        error!("couldn't handle connect state command: {}", e);
                    }
                },
                // volume request handling is send separately (it's more like a fire forget)
                volume_update = self.connect_state_volume_update.next() => unwrap! {
                    volume_update,
                    match |volume_update| match volume_update.volume.try_into() {
                        Ok(volume) => self.set_volume(volume),
                        Err(why) => error!("can't update volume, failed to parse i32 to u16: {why}")
                    }
                },
                logout_request = self.connect_state_logout_request.next() => unwrap! {
                    logout_request,
                    |logout_request| {
                        error!("received logout request, currently not supported: {logout_request:#?}");
                        // todo: call logout handling
                    }
                },
                playlist_update = self.playlist_update.next() => unwrap! {
                    playlist_update,
                    match |playlist_update| if let Err(why) = self.handle_playlist_modification(playlist_update) {
                        error!("failed to handle playlist modification: {why}")
                    }
                },
                user_attributes_update = self.user_attributes_update.next() => unwrap! {
                    user_attributes_update,
                    match |attributes| self.handle_user_attributes_update(attributes)
                },
                user_attributes_mutation = self.user_attributes_mutation.next() => unwrap! {
                    user_attributes_mutation,
                    match |attributes| self.handle_user_attributes_mutation(attributes)
                },
                session_update = self.session_update.next() => unwrap! {
                    session_update,
                    match |session_update| self.handle_session_update(session_update)
                },
                cmd = async { commands?.recv().await }, if commands.is_some() => if let Some(cmd) = cmd {
                    if let Err(e) = self.handle_command(cmd).await {
                        debug!("could not dispatch command: {}", e);
                    }
                },
                event = async { player_events?.recv().await }, if player_events.is_some() => if let Some(event) = event {
                    if let Err(e) = self.handle_player_event(event) {
                        error!("could not dispatch player event: {}", e);
                    }
                },
                _ = async { sleep(UPDATE_STATE_DELAY).await }, if self.update_state => {
                    self.update_state = false;

                    if let Err(why) = self.notify().await {
                        error!("state update: {why}")
                    }
                },
                _ = async { sleep(VOLUME_UPDATE_DELAY).await }, if self.update_volume => {
                    self.update_volume = false;

                    info!("delayed volume update for all devices: volume is now {}", self.connect_state.device_info().volume);
                    if let Err(why) = self.connect_state.notify_volume_changed(&self.session).await {
                        error!("error updating connect state for volume update: {why}")
                    }

                    // for some reason the web-player does need two separate updates, so that the
                    // position of the current track is retained, other clients also send a state
                    // update before they send the volume update
                    if let Err(why) = self.notify().await {
                        error!("error updating connect state for volume update: {why}")
                    }
                },
                // context resolver handling, the idea/reason behind it the following:
                //
                // when we request a context that has multiple pages (for example an artist)
                // resolving all pages at once can take around ~1-30sec, when we resolve
                // everything at once that would block our main loop for that time
                //
                // to circumvent this behavior, we request each context separately here and
                // finish after we received our last item of a type
                next_context = async {
                    self.context_resolver.get_next_context(|| {
                        self.connect_state.recent_track_uris()
                    }).await
                }, if allow_context_resolving && self.context_resolver.has_next() => {
                    let update_state = self.handle_next_context(next_context);
                    if update_state {
                        if let Err(why) = self.notify().await {
                            error!("update after context resolving failed: {why}")
                        }
                    }
                },
                else => break
            }
        }

        if !self.shutdown && self.connect_state.is_active() {
            warn!("unexpected shutdown");
            if let Err(why) = self.handle_disconnect().await {
                error!("error during disconnecting: {why}")
            }
        }

        self.session.dealer().close().await;
    }

    fn handle_next_context(&mut self, next_context: Result<Context, Error>) -> bool {
        let next_context = match next_context {
            Err(why) => {
                self.context_resolver.mark_next_unavailable();
                self.context_resolver.remove_used_and_invalid();
                error!("{why}");
                return false;
            }
            Ok(ctx) => ctx,
        };

        debug!("handling next context {}", next_context.uri);

        match self
            .context_resolver
            .apply_next_context(&mut self.connect_state, next_context)
        {
            Ok(remaining) => {
                if let Some(remaining) = remaining {
                    self.context_resolver.add_list(remaining)
                }
            }
<<<<<<< HEAD
            Err(why) => {
                error!("{why}")
=======
        }

        self.connect_state.fill_up_next_tracks()?;
        self.connect_state.update_restrictions();
        self.connect_state.update_queue_revision();

        self.preload_autoplay_when_required();

        self.notify().await
    }

    async fn resolve_context(
        &mut self,
        resolve_uri: &str,
        context_uri: &str,
        autoplay: bool,
        update: bool,
    ) -> Result<(), Error> {
        if !autoplay {
            let mut ctx = self.session.spclient().get_context(resolve_uri).await?;

            if update {
                ctx.uri = Some(context_uri.to_string());
                ctx.url = Some(format!("context://{context_uri}"));

                self.connect_state
                    .update_context(ctx, UpdateContext::Default)?
            } else if matches!(ctx.pages.first(), Some(p) if !p.tracks.is_empty()) {
                debug!(
                    "update context from single page, context {:?} had {} pages",
                    ctx.uri,
                    ctx.pages.len()
                );
                self.connect_state
                    .fill_context_from_page(ctx.pages.remove(0))?;
            } else {
                error!("resolving context should only update the tracks, but had no page, or track. {ctx:#?}");
            };

            if let Err(why) = self.notify().await {
                error!("failed to update connect state, after updating the context: {why}")
>>>>>>> 2a574267
            }
        }

        let update_state = if self
            .context_resolver
            .try_finish(&mut self.connect_state, &mut self.transfer_state)
        {
            self.add_autoplay_resolving_when_required();
            true
        } else {
            false
        };

        self.context_resolver.remove_used_and_invalid();
        update_state
    }

    // todo: is the time_delta still necessary?
    fn now_ms(&self) -> i64 {
        let dur = SystemTime::now()
            .duration_since(UNIX_EPOCH)
            .unwrap_or_else(|err| err.duration());

        dur.as_millis() as i64 + 1000 * self.session.time_delta()
    }

    async fn handle_command(&mut self, cmd: SpircCommand) -> Result<(), Error> {
        trace!("Received SpircCommand::{:?}", cmd);
        match cmd {
            SpircCommand::Shutdown => {
                trace!("Received SpircCommand::Shutdown");
                self.handle_disconnect().await?;
                self.shutdown = true;
                if let Some(rx) = self.commands.as_mut() {
                    rx.close()
                }
            }
            SpircCommand::Activate if !self.connect_state.is_active() => {
                trace!("Received SpircCommand::{:?}", cmd);
                self.handle_activate();
                return self.notify().await;
            }
            SpircCommand::Activate => warn!(
                "SpircCommand::{:?} will be ignored while already active",
                cmd
            ),
            _ if !self.connect_state.is_active() => {
                warn!("SpircCommand::{:?} will be ignored while Not Active", cmd)
            }
            SpircCommand::Disconnect { pause } => {
                if pause {
                    self.handle_pause()
                }
                return self.handle_disconnect().await;
            }
            SpircCommand::Play => self.handle_play(),
            SpircCommand::PlayPause => self.handle_play_pause(),
            SpircCommand::Pause => self.handle_pause(),
            SpircCommand::Prev => self.handle_prev()?,
            SpircCommand::Next => self.handle_next(None)?,
            SpircCommand::VolumeUp => self.handle_volume_up(),
            SpircCommand::VolumeDown => self.handle_volume_down(),
            SpircCommand::Shuffle(shuffle) => self.connect_state.handle_shuffle(shuffle)?,
            SpircCommand::Repeat(repeat) => self.connect_state.set_repeat_context(repeat),
            SpircCommand::RepeatTrack(repeat) => self.connect_state.set_repeat_track(repeat),
            SpircCommand::SetPosition(position) => self.handle_seek(position),
            SpircCommand::SetVolume(volume) => self.set_volume(volume),
            SpircCommand::Load(command) => self.handle_load(command, None).await?,
        };

        self.notify().await
    }

    fn handle_player_event(&mut self, event: PlayerEvent) -> Result<(), Error> {
        if let PlayerEvent::TrackChanged { audio_item } = event {
            self.connect_state.update_duration(audio_item.duration_ms);
            self.update_state = true;
            return Ok(());
        }

        // update play_request_id
        if let PlayerEvent::PlayRequestIdChanged { play_request_id } = event {
            self.play_request_id = Some(play_request_id);
            return Ok(());
        }

        let is_current_track = matches! {
            (event.get_play_request_id(), self.play_request_id),
            (Some(event_id), Some(current_id)) if event_id == current_id
        };

        // we only process events if the play_request_id matches. If it doesn't, it is
        // an event that belongs to a previous track and only arrives now due to a race
        // condition. In this case we have updated the state already and don't want to
        // mess with it.
        if !is_current_track {
            return Ok(());
        }

        match event {
            PlayerEvent::EndOfTrack { .. } => {
                let next_track = self
                    .connect_state
                    .repeat_track()
                    .then(|| self.connect_state.current_track(|t| t.uri.clone()));

                self.handle_next(next_track)?
            }
            PlayerEvent::Loading { .. } => match self.play_status {
                SpircPlayStatus::LoadingPlay { position_ms } => {
                    self.connect_state
                        .update_position(position_ms, self.now_ms());
                    trace!("==> LoadingPlay");
                }
                SpircPlayStatus::LoadingPause { position_ms } => {
                    self.connect_state
                        .update_position(position_ms, self.now_ms());
                    trace!("==> LoadingPause");
                }
                _ => {
                    self.connect_state.update_position(0, self.now_ms());
                    trace!("==> Loading");
                }
            },
            PlayerEvent::Seeked { position_ms, .. } => {
                trace!("==> Seeked");
                self.connect_state
                    .update_position(position_ms, self.now_ms())
            }
            PlayerEvent::Playing { position_ms, .. }
            | PlayerEvent::PositionCorrection { position_ms, .. } => {
                trace!("==> Playing");
                let new_nominal_start_time = self.now_ms() - position_ms as i64;
                match self.play_status {
                    SpircPlayStatus::Playing {
                        ref mut nominal_start_time,
                        ..
                    } => {
                        if (*nominal_start_time - new_nominal_start_time).abs() > 100 {
                            *nominal_start_time = new_nominal_start_time;
                            self.connect_state
                                .update_position(position_ms, self.now_ms());
                        } else {
                            return Ok(());
                        }
                    }
                    SpircPlayStatus::LoadingPlay { .. } | SpircPlayStatus::LoadingPause { .. } => {
                        self.connect_state
                            .update_position(position_ms, self.now_ms());
                        self.play_status = SpircPlayStatus::Playing {
                            nominal_start_time: new_nominal_start_time,
                            preloading_of_next_track_triggered: false,
                        };
                    }
                    _ => return Ok(()),
                }
            }
            PlayerEvent::Paused {
                position_ms: new_position_ms,
                ..
            } => {
                trace!("==> Paused");
                match self.play_status {
                    SpircPlayStatus::Paused { .. } | SpircPlayStatus::Playing { .. } => {
                        self.connect_state
                            .update_position(new_position_ms, self.now_ms());
                        self.play_status = SpircPlayStatus::Paused {
                            position_ms: new_position_ms,
                            preloading_of_next_track_triggered: false,
                        };
                    }
                    SpircPlayStatus::LoadingPlay { .. } | SpircPlayStatus::LoadingPause { .. } => {
                        self.connect_state
                            .update_position(new_position_ms, self.now_ms());
                        self.play_status = SpircPlayStatus::Paused {
                            position_ms: new_position_ms,
                            preloading_of_next_track_triggered: false,
                        };
                    }
                    _ => return Ok(()),
                }
            }
            PlayerEvent::Stopped { .. } => {
                trace!("==> Stopped");
                match self.play_status {
                    SpircPlayStatus::Stopped => return Ok(()),
                    _ => self.play_status = SpircPlayStatus::Stopped,
                }
            }
            PlayerEvent::TimeToPreloadNextTrack { .. } => {
                self.handle_preload_next_track();
                return Ok(());
            }
            PlayerEvent::Unavailable { track_id, .. } => {
                self.handle_unavailable(track_id)?;
                if self.connect_state.current_track(|t| &t.uri) == &track_id.to_uri()? {
                    self.handle_next(None)?
                }
            }
            _ => return Ok(()),
        }

        self.update_state = true;
        Ok(())
    }

    async fn handle_connection_id_update(&mut self, connection_id: String) -> Result<(), Error> {
        trace!("Received connection ID update: {:?}", connection_id);
        self.session.set_connection_id(&connection_id);

        let cluster = match self
            .connect_state
            .notify_new_device_appeared(&self.session)
            .await
        {
            Ok(res) => Cluster::parse_from_bytes(&res).ok(),
            Err(why) => {
                error!("{why:?}");
                None
            }
        }
        .ok_or(SpircError::FailedDealerSetup)?;

        debug!(
            "successfully put connect state for {} with connection-id {connection_id}",
            self.session.device_id()
        );

        let same_session = cluster.player_state.session_id == self.session.session_id()
            || cluster.player_state.session_id.is_empty();
        if !cluster.active_device_id.is_empty() || !same_session {
            info!(
                "active device is <{}> with session <{}>",
                cluster.active_device_id, cluster.player_state.session_id
            );
            return Ok(());
        } else if cluster.transfer_data.is_empty() {
            debug!("got empty transfer state, do nothing");
            return Ok(());
        } else {
            info!(
                "trying to take over control automatically, session_id: {}",
                cluster.player_state.session_id
            )
        }

        use protobuf::Message;

        // todo: handle received pages from transfer, important to not always shuffle the first 10 tracks
        //  also important when the dealer is restarted, currently we just shuffle again, but at least
        //  the 10 tracks provided should be used and after that the new shuffle context
        match TransferState::parse_from_bytes(&cluster.transfer_data) {
            Ok(transfer_state) => self.handle_transfer(transfer_state)?,
            Err(why) => error!("failed to take over control: {why}"),
        }

        Ok(())
    }

    fn handle_user_attributes_update(&mut self, update: UserAttributesUpdate) {
        trace!("Received attributes update: {:#?}", update);
        let attributes: UserAttributes = update
            .pairs
            .iter()
            .map(|(key, value)| (key.to_owned(), value.to_owned()))
            .collect();
        self.session.set_user_attributes(attributes)
    }

    fn handle_user_attributes_mutation(&mut self, mutation: UserAttributesMutation) {
        for attribute in mutation.fields.iter() {
            let key = &attribute.name;

            if key == "autoplay" && self.session.config().autoplay.is_some() {
                trace!("Autoplay override active. Ignoring mutation.");
                continue;
            }

            if let Some(old_value) = self.session.user_data().attributes.get(key) {
                let new_value = match old_value.as_ref() {
                    "0" => "1",
                    "1" => "0",
                    _ => old_value,
                };
                self.session.set_user_attribute(key, new_value);

                trace!(
                    "Received attribute mutation, {} was {} is now {}",
                    key,
                    old_value,
                    new_value
                );

                if key == "filter-explicit-content" && new_value == "1" {
                    self.player
                        .emit_filter_explicit_content_changed_event(matches!(new_value, "1"));
                }

                if key == "autoplay" && old_value != new_value {
                    self.player
                        .emit_auto_play_changed_event(matches!(new_value, "1"));

                    self.add_autoplay_resolving_when_required()
                }
            } else {
                trace!(
                    "Received attribute mutation for {} but key was not found!",
                    key
                );
            }
        }
    }

    async fn handle_cluster_update(
        &mut self,
        mut cluster_update: ClusterUpdate,
    ) -> Result<(), Error> {
        let reason = cluster_update.update_reason.enum_value();

        let device_ids = cluster_update.devices_that_changed.join(", ");
        debug!(
            "cluster update: {reason:?} from {device_ids}, active device: {}",
            cluster_update.cluster.active_device_id
        );

        if let Some(cluster) = cluster_update.cluster.take() {
            let became_inactive = self.connect_state.is_active()
                && cluster.active_device_id != self.session.device_id();
            if became_inactive {
                info!("device became inactive");
                self.connect_state.became_inactive(&self.session).await?;
                self.handle_stop()
            } else if self.connect_state.is_active() {
                // fixme: workaround fix, because of missing information why it behaves like it does
                //  background: when another device sends a connect-state update, some player's position de-syncs
                //  tried: providing session_id, playback_id, track-metadata "track_player"
                self.update_state = true;
            }
        } else if self.connect_state.is_active() {
            self.connect_state.became_inactive(&self.session).await?;
        }

        Ok(())
    }

    async fn handle_connect_state_request(
        &mut self,
        (request, sender): RequestReply,
    ) -> Result<(), Error> {
        self.connect_state.set_last_command(request.clone());

        debug!(
            "handling: '{}' from {}",
            request.command, request.sent_by_device_id
        );

        let response = match self.handle_request(request).await {
            Ok(_) => Reply::Success,
            Err(why) => {
                error!("failed to handle request: {why}");
                Reply::Failure
            }
        };

        sender.send(response).map_err(Into::into)
    }

    async fn handle_request(&mut self, request: Request) -> Result<(), Error> {
        use Command::*;

        match request.command {
            // errors and unknown commands
            Transfer(transfer) if transfer.data.is_none() => {
                warn!("transfer endpoint didn't contain any data to transfer");
                Err(SpircError::NoData)?
            }
            Unknown(unknown) => Err(SpircError::UnknownEndpoint(unknown))?,
            // implicit update of the connect_state
            UpdateContext(update_context) => {
                if matches!(update_context.context.uri, Some(ref uri) if uri != self.connect_state.context_uri())
                {
                    debug!(
                        "ignoring context update for <{:?}>, because it isn't the current context <{}>",
                        update_context.context.uri, self.connect_state.context_uri()
                    )
                } else {
                    self.context_resolver.add(ResolveContext::from_context(
                        update_context.context,
                        super::state::context::UpdateContext::Default,
                        ContextAction::Replace,
                    ))
                }
                return Ok(());
            }
            // modification and update of the connect_state
            Transfer(transfer) => {
                self.handle_transfer(transfer.data.expect("by condition checked"))?;
                return self.notify().await;
            }
            Play(play) => {
                let shuffle = play
                    .options
                    .player_options_override
                    .as_ref()
<<<<<<< HEAD
                    .map(|o| o.shuffling_context)
                    .unwrap_or_default();
=======
                    .map(|o| o.shuffling_context.unwrap_or_default())
                    .unwrap_or_else(|| self.connect_state.shuffling_context());
>>>>>>> 2a574267
                let repeat = play
                    .options
                    .player_options_override
                    .as_ref()
<<<<<<< HEAD
                    .map(|o| o.repeating_context)
                    .unwrap_or_default();
=======
                    .map(|o| o.repeating_context.unwrap_or_default())
                    .unwrap_or_else(|| self.connect_state.repeat_context());
>>>>>>> 2a574267
                let repeat_track = play
                    .options
                    .player_options_override
                    .as_ref()
<<<<<<< HEAD
                    .map(|o| o.repeating_track)
                    .unwrap_or_default();
=======
                    .map(|o| o.repeating_track.unwrap_or_default())
                    .unwrap_or_else(|| self.connect_state.repeat_track());
>>>>>>> 2a574267

                let context_uri = play
                    .context
                    .uri
                    .clone()
                    .ok_or(SpircError::NoUri("context"))?;

                self.handle_load(
                    SpircLoadCommand {
                        context_uri,
                        start_playing: true,
                        seek_to: play.options.seek_to.unwrap_or_default(),
                        playing_track: play.options.skip_to.and_then(|s| s.try_into().ok()),
                        shuffle,
                        repeat,
                        repeat_track,
                    },
                    Some(play.context),
                )
                .await?;

                self.connect_state.set_origin(play.play_origin)
            }
            Pause(_) => self.handle_pause(),
            SeekTo(seek_to) => {
                // for some reason the position is stored in value, not in position
                trace!("seek to {seek_to:?}");
                self.handle_seek(seek_to.value)
            }
            SetShufflingContext(shuffle) => self.connect_state.handle_shuffle(shuffle.value)?,
            SetRepeatingContext(repeat_context) => self
                .connect_state
                .handle_set_repeat(Some(repeat_context.value), None)?,
            SetRepeatingTrack(repeat_track) => self
                .connect_state
                .handle_set_repeat(None, Some(repeat_track.value))?,
            AddToQueue(add_to_queue) => self.connect_state.add_to_queue(add_to_queue.track, true),
            SetQueue(set_queue) => self.connect_state.handle_set_queue(set_queue),
            SetOptions(set_options) => {
                let context = set_options.repeating_context;
                let track = set_options.repeating_track;
                self.connect_state.handle_set_repeat(context, track)?;

                let shuffle = set_options.shuffling_context;
                if let Some(shuffle) = shuffle {
                    self.connect_state.handle_shuffle(shuffle)?;
                }
            }
            SkipNext(skip_next) => self.handle_next(skip_next.track.map(|t| t.uri))?,
            SkipPrev(_) => self.handle_prev()?,
            Resume(_) if matches!(self.play_status, SpircPlayStatus::Stopped) => {
                self.load_track(true, 0)?
            }
            Resume(_) => self.handle_play(),
        }

        self.update_state = true;
        Ok(())
    }

    fn handle_transfer(&mut self, mut transfer: TransferState) -> Result<(), Error> {
        let mut ctx_uri = match transfer.current_session.context.uri {
            None => Err(SpircError::NoUri("transfer context"))?,
            Some(ref uri) => uri.clone(),
        };

        self.connect_state
            .reset_context(ResetContext::WhenDifferent(&ctx_uri));

        match self.connect_state.current_track_from_transfer(&transfer) {
            Err(why) => warn!("didn't find initial track: {why}"),
            Ok(track) => {
                debug!("found initial track <{}>", track.uri);
                self.connect_state.set_track(track)
            }
        };

        let autoplay = self.connect_state.current_track(|t| t.is_from_autoplay());
        if autoplay {
            ctx_uri = ctx_uri.replace("station:", "");
        }

        let fallback = self.connect_state.current_track(|t| &t.uri).clone();

        self.context_resolver.add(ResolveContext::from_uri(
            ctx_uri.clone(),
            &fallback,
            UpdateContext::Default,
            ContextAction::Replace,
        ));

        let timestamp = self.now_ms();
        let state = &mut self.connect_state;

        state.set_active(true);
        state.handle_initial_transfer(&mut transfer);

<<<<<<< HEAD
        // adjust active context, so resolve knows for which context it should set up the state
        state.active_context = if autoplay {
            ContextType::Autoplay
        } else {
            ContextType::Default
        };

        // update position if the track continued playing
        let position = if transfer.playback.is_paused {
            transfer.playback.position_as_of_timestamp.into()
        } else if transfer.playback.position_as_of_timestamp > 0 {
            let time_since_position_update = timestamp - transfer.playback.timestamp;
            i64::from(transfer.playback.position_as_of_timestamp) + time_since_position_update
        } else {
            0
=======
        let transfer_timestamp = transfer.playback.timestamp.unwrap_or_default();
        let position = match transfer.playback.position_as_of_timestamp {
            Some(position) if transfer.playback.is_paused.unwrap_or_default() => position.into(),
            // update position if the track continued playing
            Some(position) if position > 0 => {
                let time_since_position_update = timestamp - transfer_timestamp;
                i64::from(position) + time_since_position_update
            }
            _ => 0,
>>>>>>> 2a574267
        };

        let is_playing = matches!(transfer.playback.is_paused, Some(is_playing) if is_playing);

        if self.connect_state.current_track(|t| t.is_autoplay()) || autoplay {
            debug!("currently in autoplay context, async resolving autoplay for {ctx_uri}");

            self.context_resolver.add(ResolveContext::from_uri(
                ctx_uri,
                fallback,
                UpdateContext::Autoplay,
                ContextAction::Replace,
            ))
        }

        self.transfer_state = Some(transfer);

        self.load_track(is_playing, position.try_into()?)
    }

    async fn handle_disconnect(&mut self) -> Result<(), Error> {
        self.context_resolver.clear();

        self.play_status = SpircPlayStatus::Stopped {};
        self.connect_state
            .update_position_in_relation(self.now_ms());
        self.notify().await?;

        self.connect_state.became_inactive(&self.session).await?;

        // this should clear the active session id, leaving an empty state
        self.session
            .spclient()
            .delete_connect_state_request()
            .await?;

        self.player
            .emit_session_disconnected_event(self.session.connection_id(), self.session.username());

        Ok(())
    }

    fn handle_stop(&mut self) {
        self.player.stop();
        self.connect_state.update_position(0, self.now_ms());
        self.connect_state.clear_next_tracks();

        if let Err(why) = self.connect_state.reset_playback_to_position(None) {
            warn!("failed filling up next_track during stopping: {why}")
        }
    }

    fn handle_activate(&mut self) {
        self.connect_state.set_active(true);
        self.player
            .emit_session_connected_event(self.session.connection_id(), self.session.username());
        self.player.emit_session_client_changed_event(
            self.session.client_id(),
            self.session.client_name(),
            self.session.client_brand_name(),
            self.session.client_model_name(),
        );

        self.player
            .emit_volume_changed_event(self.connect_state.device_info().volume as u16);

        self.player
            .emit_auto_play_changed_event(self.session.autoplay());

        self.player
            .emit_filter_explicit_content_changed_event(self.session.filter_explicit_content());

        self.player
            .emit_shuffle_changed_event(self.connect_state.shuffling_context());

        self.player.emit_repeat_changed_event(
            self.connect_state.repeat_context(),
            self.connect_state.repeat_track(),
        );
    }

    async fn handle_load(
        &mut self,
        cmd: SpircLoadCommand,
        context: Option<Context>,
    ) -> Result<(), Error> {
        self.connect_state
            .reset_context(ResetContext::WhenDifferent(&cmd.context_uri));

        self.connect_state.reset_options();

        if !self.connect_state.is_active() {
            self.handle_activate();
        }

        let current_context_uri = self.connect_state.context_uri();
        let fallback = if let Some(ref ctx) = context {
            match ConnectState::get_context_uri_from_context(ctx) {
                Some(ctx_uri) => ctx_uri,
                None => Err(SpircError::InvalidUri(cmd.context_uri.clone()))?,
            }
        } else {
            &cmd.context_uri
        };

        if current_context_uri == &cmd.context_uri && fallback == cmd.context_uri {
            debug!("context <{current_context_uri}> didn't change, no resolving required")
        } else {
            debug!("resolving context for load command");
            self.context_resolver.clear();
            self.context_resolver.add(ResolveContext::from_uri(
                &cmd.context_uri,
                fallback,
                UpdateContext::Default,
                ContextAction::Replace,
            ));
            let context = self.context_resolver.get_next_context(Vec::new).await;
            self.handle_next_context(context);
        }

        // for play commands with skip by uid, the context of the command contains
        // tracks with uri and uid, so we merge the new context with the resolved/existing context
        self.connect_state.merge_context(context);

        // load here, so that we clear the queue only after we definitely retrieved a new context
        self.connect_state.clear_next_tracks();
        self.connect_state.clear_restrictions();

        debug!("play track <{:?}>", cmd.playing_track);

        let index = match cmd.playing_track {
            None => None,
            Some(playing_track) => Some(match playing_track {
                PlayingTrack::Index(i) => i as usize,
                PlayingTrack::Uri(uri) => {
                    let ctx = self.connect_state.get_context(ContextType::Default)?;
                    ConnectState::find_index_in_context(ctx, |t| t.uri == uri)?
                }
                PlayingTrack::Uid(uid) => {
                    let ctx = self.connect_state.get_context(ContextType::Default)?;
                    ConnectState::find_index_in_context(ctx, |t| t.uid == uid)?
                }
            }),
        };

        debug!(
            "loading with shuffle: <{}>, repeat track: <{}> context: <{}>",
            cmd.shuffle, cmd.repeat, cmd.repeat_track
        );

        self.connect_state.set_shuffle(cmd.shuffle);
        self.connect_state.set_repeat_context(cmd.repeat);
        self.connect_state.set_repeat_track(cmd.repeat_track);

        if cmd.shuffle {
            if let Some(index) = index {
                self.connect_state.set_current_track(index)?;
            } else {
                self.connect_state.set_current_track_random()?;
            }

            if self.context_resolver.has_next() {
                self.connect_state.update_queue_revision()
            } else {
                self.connect_state.shuffle()?;
                self.add_autoplay_resolving_when_required();
            }
        } else {
            self.connect_state
                .set_current_track(index.unwrap_or_default())?;
            self.connect_state.reset_playback_to_position(index)?;
            self.add_autoplay_resolving_when_required();
        }

        if self.connect_state.current_track(MessageField::is_some) {
            self.load_track(cmd.start_playing, cmd.seek_to)?;
        } else {
            info!("No active track, stopping");
            self.handle_stop()
        }

        Ok(())
    }

    fn handle_play(&mut self) {
        match self.play_status {
            SpircPlayStatus::Paused {
                position_ms,
                preloading_of_next_track_triggered,
            } => {
                self.player.play();
                self.connect_state
                    .update_position(position_ms, self.now_ms());
                self.play_status = SpircPlayStatus::Playing {
                    nominal_start_time: self.now_ms() - position_ms as i64,
                    preloading_of_next_track_triggered,
                };
            }
            SpircPlayStatus::LoadingPause { position_ms } => {
                self.player.play();
                self.play_status = SpircPlayStatus::LoadingPlay { position_ms };
            }
            _ => return,
        }

        // Synchronize the volume from the mixer. This is useful on
        // systems that can switch sources from and back to librespot.
        let current_volume = self.mixer.volume();
        self.set_volume(current_volume);
    }

    fn handle_play_pause(&mut self) {
        match self.play_status {
            SpircPlayStatus::Paused { .. } | SpircPlayStatus::LoadingPause { .. } => {
                self.handle_play()
            }
            SpircPlayStatus::Playing { .. } | SpircPlayStatus::LoadingPlay { .. } => {
                self.handle_pause()
            }
            _ => (),
        }
    }

    fn handle_pause(&mut self) {
        match self.play_status {
            SpircPlayStatus::Playing {
                nominal_start_time,
                preloading_of_next_track_triggered,
            } => {
                self.player.pause();
                let position_ms = (self.now_ms() - nominal_start_time) as u32;
                self.connect_state
                    .update_position(position_ms, self.now_ms());
                self.play_status = SpircPlayStatus::Paused {
                    position_ms,
                    preloading_of_next_track_triggered,
                };
            }
            SpircPlayStatus::LoadingPlay { position_ms } => {
                self.player.pause();
                self.play_status = SpircPlayStatus::LoadingPause { position_ms };
            }
            _ => (),
        }
    }

    fn handle_seek(&mut self, position_ms: u32) {
        self.connect_state
            .update_position(position_ms, self.now_ms());
        self.player.seek(position_ms);
        let now = self.now_ms();
        match self.play_status {
            SpircPlayStatus::Stopped => (),
            SpircPlayStatus::LoadingPause {
                position_ms: ref mut position,
            }
            | SpircPlayStatus::LoadingPlay {
                position_ms: ref mut position,
            }
            | SpircPlayStatus::Paused {
                position_ms: ref mut position,
                ..
            } => *position = position_ms,
            SpircPlayStatus::Playing {
                ref mut nominal_start_time,
                ..
            } => *nominal_start_time = now - position_ms as i64,
        };
    }

    fn handle_preload_next_track(&mut self) {
        // Requests the player thread to preload the next track
        match self.play_status {
            SpircPlayStatus::Paused {
                ref mut preloading_of_next_track_triggered,
                ..
            }
            | SpircPlayStatus::Playing {
                ref mut preloading_of_next_track_triggered,
                ..
            } => {
                *preloading_of_next_track_triggered = true;
            }
            _ => (),
        }

        if let Some(track_id) = self.connect_state.preview_next_track() {
            self.player.preload(track_id);
        }
    }

    // Mark unavailable tracks so we can skip them later
    fn handle_unavailable(&mut self, track_id: SpotifyId) -> Result<(), Error> {
        self.connect_state.mark_unavailable(track_id)?;
        self.handle_preload_next_track();

        Ok(())
    }

    fn add_autoplay_resolving_when_required(&mut self) {
        let require_load_new = !self
            .connect_state
            .has_next_tracks(Some(CONTEXT_FETCH_THRESHOLD))
            && self.session.autoplay();

        if !require_load_new {
            return;
        }

        let current_context = self.connect_state.context_uri();
        let fallback = self.connect_state.current_track(|t| &t.uri);

        let has_tracks = self
            .connect_state
            .get_context(ContextType::Autoplay)
            .map(|c| !c.tracks.is_empty())
            .unwrap_or_default();

        let resolve = ResolveContext::from_uri(
            current_context,
            fallback,
            UpdateContext::Autoplay,
            if has_tracks {
                ContextAction::Append
            } else {
                ContextAction::Replace
            },
        );

        self.context_resolver.add(resolve);
    }

    fn handle_next(&mut self, track_uri: Option<String>) -> Result<(), Error> {
        let continue_playing = self.connect_state.is_playing();

        let current_uri = self.connect_state.current_track(|t| &t.uri);
        let mut has_next_track =
            matches!(track_uri, Some(ref track_uri) if current_uri == track_uri);

        if !has_next_track {
            has_next_track = loop {
                let index = self.connect_state.next_track()?;

                let current_uri = self.connect_state.current_track(|t| &t.uri);
                if matches!(track_uri, Some(ref track_uri) if current_uri != track_uri) {
                    continue;
                } else {
                    break index.is_some();
                }
            };
        };

        if has_next_track {
            self.add_autoplay_resolving_when_required();
            self.load_track(continue_playing, 0)
        } else {
            info!("Not playing next track because there are no more tracks left in queue.");
            self.handle_stop();
            Ok(())
        }
    }

    fn handle_prev(&mut self) -> Result<(), Error> {
        // Previous behaves differently based on the position
        // Under 3s it goes to the previous song (starts playing)
        // Over 3s it seeks to zero (retains previous play status)
        if self.position() < 3000 {
            let repeat_context = self.connect_state.repeat_context();
            match self.connect_state.prev_track()? {
                None if repeat_context => self.connect_state.reset_playback_to_position(None)?,
                None => {
                    self.connect_state.reset_playback_to_position(None)?;
                    self.handle_stop()
                }
                Some(_) => self.load_track(self.connect_state.is_playing(), 0)?,
            }
        } else {
            self.handle_seek(0);
        }

        Ok(())
    }

    fn handle_volume_up(&mut self) {
        let volume =
            (self.connect_state.device_info().volume as u16).saturating_add(VOLUME_STEP_SIZE);
        self.set_volume(volume);
    }

    fn handle_volume_down(&mut self) {
        let volume =
            (self.connect_state.device_info().volume as u16).saturating_sub(VOLUME_STEP_SIZE);
        self.set_volume(volume);
    }

    fn handle_playlist_modification(
        &mut self,
        playlist_modification_info: PlaylistModificationInfo,
    ) -> Result<(), Error> {
        let uri = playlist_modification_info
            .uri
            .ok_or(SpircError::NoUri("playlist modification"))?;
        let uri = String::from_utf8(uri)?;

        if self.connect_state.context_uri() != &uri {
            debug!("ignoring playlist modification update for playlist <{uri}>, because it isn't the current context");
            return Ok(());
        }

        debug!("playlist modification for current context: {uri}");
        self.context_resolver.add(ResolveContext::from_uri(
            uri,
            self.connect_state.current_track(|t| &t.uri),
            UpdateContext::Default,
            ContextAction::Replace,
        ));

        Ok(())
    }

    fn handle_session_update(&mut self, mut session_update: SessionUpdate) {
        let reason = session_update.reason.enum_value();

        let mut session = match session_update.session.take() {
            None => return,
            Some(session) => session,
        };

        let active_device = session.host_active_device_id.take();
        if matches!(active_device, Some(ref device) if device == self.session.device_id()) {
            info!(
                "session update: <{:?}> for self, current session_id {}, new session_id {}",
                reason,
                self.session.session_id(),
                session.session_id
            );

            if self.session.session_id() != session.session_id {
                self.session.set_session_id(&session.session_id);
                self.connect_state.set_session_id(session.session_id);
            }
        } else {
            debug!("session update: <{reason:?}> from active session host: <{active_device:?}>");
        }

        // this seems to be used for jams or handling the current session_id
        //
        // handling this event was intended to keep the playback when other clients (primarily
        // mobile) connects, otherwise they would steel the current playback when there was no
        // session_id provided on the initial PutStateReason::NEW_DEVICE state update
        //
        // by generating an initial session_id from the get-go we prevent that behavior and
        // currently don't need to handle this event, might still be useful for later "jam" support
    }

    fn position(&mut self) -> u32 {
        match self.play_status {
            SpircPlayStatus::Stopped => 0,
            SpircPlayStatus::LoadingPlay { position_ms }
            | SpircPlayStatus::LoadingPause { position_ms }
            | SpircPlayStatus::Paused { position_ms, .. } => position_ms,
            SpircPlayStatus::Playing {
                nominal_start_time, ..
            } => (self.now_ms() - nominal_start_time) as u32,
        }
    }

    fn load_track(&mut self, start_playing: bool, position_ms: u32) -> Result<(), Error> {
        if self.connect_state.current_track(MessageField::is_none) {
            debug!("current track is none, stopping playback");
            self.handle_stop();
            return Ok(());
        }

        let current_uri = self.connect_state.current_track(|t| &t.uri);
        let id = SpotifyId::from_uri(current_uri)?;
        self.player.load(id, start_playing, position_ms);

        self.connect_state
            .update_position(position_ms, self.now_ms());
        if start_playing {
            self.play_status = SpircPlayStatus::LoadingPlay { position_ms };
        } else {
            self.play_status = SpircPlayStatus::LoadingPause { position_ms };
        }
        self.connect_state.set_status(&self.play_status);

        Ok(())
    }

    async fn notify(&mut self) -> Result<(), Error> {
        self.connect_state.set_status(&self.play_status);

        if self.connect_state.is_playing() {
            self.connect_state
                .update_position_in_relation(self.now_ms());
        }

        self.connect_state.set_now(self.now_ms() as u64);

        self.connect_state
            .send_state(&self.session)
            .await
            .map(|_| ())
    }

    fn set_volume(&mut self, volume: u16) {
        let old_volume = self.connect_state.device_info().volume;
        let new_volume = volume as u32;
        if old_volume != new_volume || self.mixer.volume() != volume {
            self.update_volume = true;

            self.connect_state.set_volume(new_volume);
            self.mixer.set_volume(volume);
            if let Some(cache) = self.session.cache() {
                cache.save_volume(volume)
            }
            if self.connect_state.is_active() {
                self.player.emit_volume_changed_event(volume);
            }
        }
    }
}

impl Drop for SpircTask {
    fn drop(&mut self) {
        debug!("drop Spirc[{}]", self.spirc_id);
    }
}<|MERGE_RESOLUTION|>--- conflicted
+++ resolved
@@ -487,7 +487,7 @@
             Ok(ctx) => ctx,
         };
 
-        debug!("handling next context {}", next_context.uri);
+        debug!("handling next context {:?}", next_context.uri);
 
         match self
             .context_resolver
@@ -498,52 +498,8 @@
                     self.context_resolver.add_list(remaining)
                 }
             }
-<<<<<<< HEAD
             Err(why) => {
                 error!("{why}")
-=======
-        }
-
-        self.connect_state.fill_up_next_tracks()?;
-        self.connect_state.update_restrictions();
-        self.connect_state.update_queue_revision();
-
-        self.preload_autoplay_when_required();
-
-        self.notify().await
-    }
-
-    async fn resolve_context(
-        &mut self,
-        resolve_uri: &str,
-        context_uri: &str,
-        autoplay: bool,
-        update: bool,
-    ) -> Result<(), Error> {
-        if !autoplay {
-            let mut ctx = self.session.spclient().get_context(resolve_uri).await?;
-
-            if update {
-                ctx.uri = Some(context_uri.to_string());
-                ctx.url = Some(format!("context://{context_uri}"));
-
-                self.connect_state
-                    .update_context(ctx, UpdateContext::Default)?
-            } else if matches!(ctx.pages.first(), Some(p) if !p.tracks.is_empty()) {
-                debug!(
-                    "update context from single page, context {:?} had {} pages",
-                    ctx.uri,
-                    ctx.pages.len()
-                );
-                self.connect_state
-                    .fill_context_from_page(ctx.pages.remove(0))?;
-            } else {
-                error!("resolving context should only update the tracks, but had no page, or track. {ctx:#?}");
-            };
-
-            if let Err(why) = self.notify().await {
-                error!("failed to update connect state, after updating the context: {why}")
->>>>>>> 2a574267
             }
         }
 
@@ -948,35 +904,20 @@
                     .options
                     .player_options_override
                     .as_ref()
-<<<<<<< HEAD
-                    .map(|o| o.shuffling_context)
+                    .map(|o| o.shuffling_context.unwrap_or_default())
                     .unwrap_or_default();
-=======
-                    .map(|o| o.shuffling_context.unwrap_or_default())
-                    .unwrap_or_else(|| self.connect_state.shuffling_context());
->>>>>>> 2a574267
                 let repeat = play
                     .options
                     .player_options_override
                     .as_ref()
-<<<<<<< HEAD
-                    .map(|o| o.repeating_context)
+                    .map(|o| o.repeating_context.unwrap_or_default())
                     .unwrap_or_default();
-=======
-                    .map(|o| o.repeating_context.unwrap_or_default())
-                    .unwrap_or_else(|| self.connect_state.repeat_context());
->>>>>>> 2a574267
                 let repeat_track = play
                     .options
                     .player_options_override
                     .as_ref()
-<<<<<<< HEAD
-                    .map(|o| o.repeating_track)
+                    .map(|o| o.repeating_track.unwrap_or_default())
                     .unwrap_or_default();
-=======
-                    .map(|o| o.repeating_track.unwrap_or_default())
-                    .unwrap_or_else(|| self.connect_state.repeat_track());
->>>>>>> 2a574267
 
                 let context_uri = play
                     .context
@@ -1074,7 +1015,6 @@
         state.set_active(true);
         state.handle_initial_transfer(&mut transfer);
 
-<<<<<<< HEAD
         // adjust active context, so resolve knows for which context it should set up the state
         state.active_context = if autoplay {
             ContextType::Autoplay
@@ -1083,14 +1023,6 @@
         };
 
         // update position if the track continued playing
-        let position = if transfer.playback.is_paused {
-            transfer.playback.position_as_of_timestamp.into()
-        } else if transfer.playback.position_as_of_timestamp > 0 {
-            let time_since_position_update = timestamp - transfer.playback.timestamp;
-            i64::from(transfer.playback.position_as_of_timestamp) + time_since_position_update
-        } else {
-            0
-=======
         let transfer_timestamp = transfer.playback.timestamp.unwrap_or_default();
         let position = match transfer.playback.position_as_of_timestamp {
             Some(position) if transfer.playback.is_paused.unwrap_or_default() => position.into(),
@@ -1100,7 +1032,6 @@
                 i64::from(position) + time_since_position_update
             }
             _ => 0,
->>>>>>> 2a574267
         };
 
         let is_playing = matches!(transfer.playback.is_paused, Some(is_playing) if is_playing);
