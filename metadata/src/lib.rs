extern crate byteorder;
extern crate futures;
extern crate linear_map;
extern crate protobuf;

extern crate librespot_core as core;
extern crate librespot_protocol as protocol;

pub mod cover;

use futures::Future;
use linear_map::LinearMap;

use core::mercury::MercuryError;
use core::session::Session;
use core::spotify_id::{FileId, SpotifyId};

pub use protocol::metadata::AudioFile_Format as FileFormat;

fn countrylist_contains(list: &str, country: &str) -> bool {
    list.chunks(2).any(|cc| cc == country)
}

fn parse_restrictions<'s, I>(restrictions: I, country: &str, catalogue: &str) -> bool
where
    I: IntoIterator<Item = &'s protocol::metadata::Restriction>,
{
    let mut forbidden = "".to_string();
    let mut has_forbidden = false;

    let mut allowed = "".to_string();
    let mut has_allowed = false;

    let rs = restrictions
        .into_iter()
        .filter(|r| r.get_catalogue_str().contains(&catalogue.to_owned()));

    for r in rs {
        if r.has_countries_forbidden() {
            forbidden.push_str(r.get_countries_forbidden());
            has_forbidden = true;
        }

        if r.has_countries_allowed() {
            allowed.push_str(r.get_countries_allowed());
            has_allowed = true;
        }
    }

    (has_forbidden || has_allowed)
        && (!has_forbidden || !countrylist_contains(forbidden.as_str(), country))
        && (!has_allowed || countrylist_contains(allowed.as_str(), country))
}

pub trait Metadata: Send + Sized + 'static {
    type Message: protobuf::Message;

    fn request_url(id: SpotifyId) -> String;
    fn parse(msg: &Self::Message, session: &Session) -> Self;

    fn get(session: &Session, id: SpotifyId) -> Box<Future<Item = Self, Error = MercuryError>> {
        let uri = Self::request_url(id);
        let request = session.mercury().get(uri);

        let session = session.clone();
        Box::new(request.and_then(move |response| {
            let data = response.payload.first().expect("Empty payload");
            let msg: Self::Message = protobuf::parse_from_bytes(data).unwrap();

            Ok(Self::parse(&msg, &session))
        }))
    }
}

#[derive(Debug, Clone)]
pub struct Track {
    pub id: SpotifyId,
    pub name: String,
    pub duration: i32,
    pub album: SpotifyId,
    pub artists: Vec<SpotifyId>,
    pub files: LinearMap<FileFormat, FileId>,
    pub alternatives: Vec<SpotifyId>,
    pub available: bool,
}

#[derive(Debug, Clone)]
pub struct Album {
    pub id: SpotifyId,
    pub name: String,
    pub artists: Vec<SpotifyId>,
    pub tracks: Vec<SpotifyId>,
    pub covers: Vec<FileId>,
}

#[derive(Debug, Clone)]
pub struct Playlist {
    pub user: String,
    pub length: i32,
    pub name: String,
    pub tracks: Vec<SpotifyId>,
}

#[derive(Debug, Clone)]
pub struct Artist {
    pub id: SpotifyId,
    pub name: String,
    pub top_tracks: Vec<SpotifyId>,
}

impl Metadata for Track {
    type Message = protocol::metadata::Track;

    fn request_url(id: SpotifyId) -> String {
        format!("hm://metadata/3/track/{}", id.to_base16())
    }

    fn parse(msg: &Self::Message, session: &Session) -> Self {
        let country = session.country();

        let artists = msg
            .get_artist()
            .iter()
            .filter(|artist| artist.has_gid())
            .map(|artist| SpotifyId::from_raw(artist.get_gid()).unwrap())
            .collect::<Vec<_>>();

        let files = msg
            .get_file()
            .iter()
            .filter(|file| file.has_file_id())
            .map(|file| {
                let mut dst = [0u8; 20];
                dst.clone_from_slice(file.get_file_id());
                (file.get_format(), FileId(dst))
            })
            .collect();

        Track {
            id: SpotifyId::from_raw(msg.get_gid()).unwrap(),
            name: msg.get_name().to_owned(),
            duration: msg.get_duration(),
            album: SpotifyId::from_raw(msg.get_album().get_gid()).unwrap(),
            artists: artists,
            files: files,
            alternatives: msg
                .get_alternative()
                .iter()
                .map(|alt| SpotifyId::from_raw(alt.get_gid()).unwrap())
                .collect(),
            available: parse_restrictions(msg.get_restriction(), &country, "premium"),
        }
    }
}

impl Metadata for Album {
    type Message = protocol::metadata::Album;

    fn request_url(id: SpotifyId) -> String {
        format!("hm://metadata/3/album/{}", id.to_base16())
    }

    fn parse(msg: &Self::Message, _: &Session) -> Self {
        let artists = msg
            .get_artist()
            .iter()
            .filter(|artist| artist.has_gid())
            .map(|artist| SpotifyId::from_raw(artist.get_gid()).unwrap())
            .collect::<Vec<_>>();

        let tracks = msg
            .get_disc()
            .iter()
            .flat_map(|disc| disc.get_track())
            .filter(|track| track.has_gid())
            .map(|track| SpotifyId::from_raw(track.get_gid()).unwrap())
            .collect::<Vec<_>>();

        let covers = msg
            .get_cover_group()
            .get_image()
            .iter()
            .filter(|image| image.has_file_id())
            .map(|image| {
                let mut dst = [0u8; 20];
                dst.clone_from_slice(image.get_file_id());
                FileId(dst)
            })
            .collect::<Vec<_>>();

        Album {
            id: SpotifyId::from_raw(msg.get_gid()).unwrap(),
            name: msg.get_name().to_owned(),
            artists: artists,
            tracks: tracks,
            covers: covers,
        }
    }
}

impl Metadata for Playlist {
    type Message = protocol::playlist4changes::SelectedListContent;

    fn request_url(id: SpotifyId) -> String {
        format!("hm://playlist/v2/playlist/{}", id.to_base62())
    }

    fn parse(msg: &Self::Message, _: &Session) -> Self {

        let tracks = msg
            .get_contents()
            .get_items()
            .iter()
            .map(|item| {
                let uri_split = item.get_uri().split(":");
                let uri_parts: Vec<&str> = uri_split.collect();
                SpotifyId::from_base62(uri_parts[2]).unwrap()
            })
            .collect::<Vec<_>>();
        
<<<<<<< HEAD
        println!("parse Message: {:?}", msg);
        Playlist {
            //id: SpotifyId::from_raw(msg.get_attributes().get_id()).unwrap(),
=======
        Playlist {
>>>>>>> ddfe9387
            name: msg.get_attributes().get_name().to_owned(),
            length: msg.get_length(),
            tracks: tracks,
            user: msg.get_owner_username().to_string(),
        }
    }
}

impl Metadata for Artist {
    type Message = protocol::metadata::Artist;

    fn request_url(id: SpotifyId) -> String {
        format!("hm://metadata/3/artist/{}", id.to_base16())
    }

    fn parse(msg: &Self::Message, session: &Session) -> Self {
        let country = session.country();

        let top_tracks: Vec<SpotifyId> = match msg
            .get_top_track()
            .iter()
            .find(|tt| !tt.has_country() || countrylist_contains(tt.get_country(), &country))
        {
            Some(tracks) => tracks
                .get_track()
                .iter()
                .filter(|track| track.has_gid())
                .map(|track| SpotifyId::from_raw(track.get_gid()).unwrap())
                .collect::<Vec<_>>(),
            None => Vec::new(),
        };

        Artist {
            id: SpotifyId::from_raw(msg.get_gid()).unwrap(),
            name: msg.get_name().to_owned(),
            top_tracks: top_tracks,
        }
    }
}

struct StrChunks<'s>(&'s str, usize);

trait StrChunksExt {
    fn chunks(&self, size: usize) -> StrChunks;
}

impl StrChunksExt for str {
    fn chunks(&self, size: usize) -> StrChunks {
        StrChunks(self, size)
    }
}

impl<'s> Iterator for StrChunks<'s> {
    type Item = &'s str;
    fn next(&mut self) -> Option<&'s str> {
        let &mut StrChunks(data, size) = self;
        if data.is_empty() {
            None
        } else {
            let ret = Some(&data[..size]);
            self.0 = &data[size..];
            ret
        }
    }
}<|MERGE_RESOLUTION|>--- conflicted
+++ resolved
@@ -218,13 +218,7 @@
             })
             .collect::<Vec<_>>();
         
-<<<<<<< HEAD
-        println!("parse Message: {:?}", msg);
         Playlist {
-            //id: SpotifyId::from_raw(msg.get_attributes().get_id()).unwrap(),
-=======
-        Playlist {
->>>>>>> ddfe9387
             name: msg.get_attributes().get_name().to_owned(),
             length: msg.get_length(),
             tracks: tracks,
