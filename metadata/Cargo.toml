[package]
name = "librespot-metadata"
version = "0.4.2"
authors = ["Paul Lietar <paul@lietar.net>"]
description = "The metadata logic for librespot"
license = "MIT"
repository = "https://github.com/librespot-org/librespot"
edition = "2018"

[dependencies]
async-trait = "0.1"
byteorder = "1"
bytes = "1"
log = "0.4"
protobuf = "2"
thiserror = "1"
uuid = { version = "1", default-features = false }

[dependencies.librespot-core]
path = "../core"
<<<<<<< HEAD
version = "0.4.2"
=======
version = "0.4.1"

>>>>>>> 9e06b116
[dependencies.librespot-protocol]
path = "../protocol"
version = "0.4.2"<|MERGE_RESOLUTION|>--- conflicted
+++ resolved
@@ -18,12 +18,8 @@
 
 [dependencies.librespot-core]
 path = "../core"
-<<<<<<< HEAD
 version = "0.4.2"
-=======
-version = "0.4.1"
 
->>>>>>> 9e06b116
 [dependencies.librespot-protocol]
 path = "../protocol"
 version = "0.4.2"