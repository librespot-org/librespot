--- conflicted
+++ resolved
@@ -1128,13 +1128,8 @@
             }
             match self.sink.start() {
                 Ok(()) => self.sink_status = SinkStatus::Running,
-<<<<<<< HEAD
-                Err(err) => {
-                    error!("{}", err);
-=======
                 Err(e) => {
                     error!("{}", e);
->>>>>>> 57937a10
                     exit(1);
                 }
             }
@@ -1156,13 +1151,8 @@
                             callback(self.sink_status);
                         }
                     }
-<<<<<<< HEAD
-                    Err(err) => {
-                        error!("{}", err);
-=======
                     Err(e) => {
                         error!("{}", e);
->>>>>>> 57937a10
                         exit(1);
                     }
                 }
@@ -1378,13 +1368,8 @@
                         }
                     }
 
-<<<<<<< HEAD
-                    if let Err(err) = self.sink.write(&packet, &mut self.converter) {
-                        error!("{}", err);
-=======
                     if let Err(e) = self.sink.write(&packet, &mut self.converter) {
                         error!("{}", e);
->>>>>>> 57937a10
                         exit(1);
                     }
                 }
