--- conflicted
+++ resolved
@@ -1,23 +1,3 @@
-<<<<<<< HEAD
-=======
-use byteorder::{LittleEndian, ReadBytesExt};
-use futures;
-use futures::{future, Async, Future, Poll, Stream};
-use std;
-use std::borrow::Cow;
-use std::cmp::max;
-use std::io::{Read, Result, Seek, SeekFrom};
-use std::mem;
-use std::thread;
-use std::time::{Duration, Instant};
-
-use crate::config::{Bitrate, NormalisationType, PlayerConfig};
-use librespot_core::session::Session;
-use librespot_core::spotify_id::SpotifyId;
-
-use librespot_core::util::SeqGenerator;
-
->>>>>>> ea8ece36
 use crate::audio::{AudioDecrypt, AudioFile, StreamLoaderController};
 use crate::audio::{VorbisDecoder, VorbisPacket};
 use crate::audio::{
@@ -25,6 +5,7 @@
     READ_AHEAD_DURING_PLAYBACK_ROUNDTRIPS, READ_AHEAD_DURING_PLAYBACK_SECONDS,
 };
 use crate::audio_backend::Sink;
+use crate::config::NormalisationType;
 use crate::config::{Bitrate, PlayerConfig};
 use crate::librespot_core::tokio;
 use crate::metadata::{AudioItem, FileFormat};
@@ -695,34 +676,7 @@
         let bytes_per_second = self.stream_data_rate(format);
         let play_from_beginning = position_ms == 0;
 
-        let key = self.session.audio_key().request(spotify_id, file_id);
-        let encrypted_file = AudioFile::open(
-            &self.session,
-            file_id,
-            bytes_per_second,
-            play_from_beginning,
-        );
-
-        let encrypted_file = match encrypted_file.await {
-            Ok(encrypted_file) => encrypted_file,
-            Err(_) => {
-                error!("Unable to load encrypted file.");
-                return None;
-            }
-        };
-        let is_cached = encrypted_file.is_cached();
-
-        let mut stream_loader_controller = encrypted_file.get_stream_loader_controller();
-
-        if play_from_beginning {
-            // No need to seek -> we stream from the beginning
-            stream_loader_controller.set_stream_mode();
-        } else {
-            // we need to seek -> we set stream mode after the initial seek.
-            stream_loader_controller.set_random_access_mode();
-        }
-
-        let key = match key.await {
+        let key = match self.session.audio_key().request(spotify_id, file_id).await {
             Ok(key) => key,
             Err(_) => {
                 error!("Unable to load decryption key");
@@ -730,58 +684,90 @@
             }
         };
 
-        let mut decrypted_file = AudioDecrypt::new(key, encrypted_file);
-
-        let normalisation_factor = match NormalisationData::parse_from_file(&mut decrypted_file) {
-            Ok(normalisation_data) => {
-                NormalisationData::get_factor(&self.config, normalisation_data)
-            }
-            Err(_) => {
-                warn!("Unable to extract normalisation data, using default value.");
-                1.0_f32
-            }
-        };
-
-        let audio_file = Subfile::new(decrypted_file, 0xa7);
-
-        let mut decoder = match VorbisDecoder::new(audio_file) {
-            Ok(decoder) => decoder,
-            Err(e) if is_cached => {
-                warn!(
-                    "Unable to read cached audio file: {}. Trying to download it.",
-                    e
-                );
-
-                // unwrap safety: The file is cached, so session must have a cache
-                if !self.session.cache().unwrap().remove_file(file_id) {
+        // This is only a loop to be able to reload the file if an error occured
+        // while opening a cached file.
+        loop {
+            let encrypted_file = AudioFile::open(
+                &self.session,
+                file_id,
+                bytes_per_second,
+                play_from_beginning,
+            );
+
+            let encrypted_file = match encrypted_file.await {
+                Ok(encrypted_file) => encrypted_file,
+                Err(_) => {
+                    error!("Unable to load encrypted file.");
                     return None;
                 }
-
-                // Just try it again
-                return self.load_track(spotify_id, position_ms);
-            }
-            Err(e) => {
-                error!("Unable to read audio file: {}", e);
-                return None;
-            }
-        };
-
-        if position_ms != 0 {
-            if let Err(err) = decoder.seek(position_ms as i64) {
-                error!("Vorbis error: {}", err);
-            }
-            stream_loader_controller.set_stream_mode();
-        }
-        let stream_position_pcm = PlayerInternal::position_ms_to_pcm(position_ms);
-        info!("<{}> ({} ms) loaded", audio.name, audio.duration);
-        Some(PlayerLoadedTrackData {
-            decoder,
-            normalisation_factor,
-            stream_loader_controller,
-            bytes_per_second,
-            duration_ms,
-            stream_position_pcm,
-        })
+            };
+            let is_cached = encrypted_file.is_cached();
+
+            let mut stream_loader_controller = encrypted_file.get_stream_loader_controller();
+
+            if play_from_beginning {
+                // No need to seek -> we stream from the beginning
+                stream_loader_controller.set_stream_mode();
+            } else {
+                // we need to seek -> we set stream mode after the initial seek.
+                stream_loader_controller.set_random_access_mode();
+            }
+
+            let mut decrypted_file = AudioDecrypt::new(key, encrypted_file);
+
+            let normalisation_factor = match NormalisationData::parse_from_file(&mut decrypted_file)
+            {
+                Ok(normalisation_data) => {
+                    NormalisationData::get_factor(&self.config, normalisation_data)
+                }
+                Err(_) => {
+                    warn!("Unable to extract normalisation data, using default value.");
+                    1.0_f32
+                }
+            };
+
+            let audio_file = Subfile::new(decrypted_file, 0xa7);
+
+            let mut decoder = match VorbisDecoder::new(audio_file) {
+                Ok(decoder) => decoder,
+                Err(e) if is_cached => {
+                    warn!(
+                        "Unable to read cached audio file: {}. Trying to download it.",
+                        e
+                    );
+
+                    // unwrap safety: The file is cached, so session must have a cache
+                    if !self.session.cache().unwrap().remove_file(file_id) {
+                        return None;
+                    }
+
+                    // Just try it again
+                    continue;
+                }
+                Err(e) => {
+                    error!("Unable to read audio file: {}", e);
+                    return None;
+                }
+            };
+
+            if position_ms != 0 {
+                if let Err(err) = decoder.seek(position_ms as i64) {
+                    error!("Vorbis error: {}", err);
+                }
+                stream_loader_controller.set_stream_mode();
+            }
+            let stream_position_pcm = PlayerInternal::position_ms_to_pcm(position_ms);
+            info!("<{}> ({} ms) loaded", audio.name, audio.duration);
+
+            return Some(PlayerLoadedTrackData {
+                decoder,
+                normalisation_factor,
+                stream_loader_controller,
+                bytes_per_second,
+                duration_ms,
+                stream_position_pcm,
+            });
+        }
     }
 }
 
