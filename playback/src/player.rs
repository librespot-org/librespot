use std::cmp::max;
use std::future::Future;
use std::io::{self, Read, Seek, SeekFrom};
use std::pin::Pin;
use std::task::{Context, Poll};
use std::time::{Duration, Instant};
use std::{mem, thread};

use byteorder::{LittleEndian, ReadBytesExt};
use futures_util::stream::futures_unordered::FuturesUnordered;
use futures_util::{future, StreamExt, TryFutureExt};
use tokio::sync::{mpsc, oneshot};

use crate::audio::{AudioDecrypt, AudioFile, StreamLoaderController};
use crate::audio::{
    READ_AHEAD_BEFORE_PLAYBACK, READ_AHEAD_BEFORE_PLAYBACK_ROUNDTRIPS, READ_AHEAD_DURING_PLAYBACK,
    READ_AHEAD_DURING_PLAYBACK_ROUNDTRIPS,
};
use crate::audio_backend::Sink;
use crate::config::{Bitrate, NormalisationMethod, NormalisationType, PlayerConfig};
use crate::convert::Converter;
use crate::core::session::Session;
use crate::core::spotify_id::SpotifyId;
use crate::core::util::SeqGenerator;
use crate::decoder::{AudioDecoder, AudioError, AudioPacket, PassthroughDecoder, VorbisDecoder};
use crate::metadata::{AudioItem, FileFormat};
use crate::mixer::AudioFilter;

use crate::{NUM_CHANNELS, SAMPLES_PER_SECOND};

const PRELOAD_NEXT_TRACK_BEFORE_END_DURATION_MS: u32 = 30000;
pub const DB_VOLTAGE_RATIO: f64 = 20.0;

const LAGGING_SECONDS: u64 = 1;

pub struct Player {
    commands: Option<mpsc::UnboundedSender<PlayerCommand>>,
    thread_handle: Option<thread::JoinHandle<()>>,
    play_request_id_generator: SeqGenerator<u64>,
}

#[derive(PartialEq, Debug, Clone, Copy)]
pub enum SinkStatus {
    Running,
    Closed,
    TemporarilyClosed,
}

pub type SinkEventCallback = Box<dyn Fn(SinkStatus) + Send>;

struct PlayerInternal {
    session: Session,
    config: PlayerConfig,
    commands: mpsc::UnboundedReceiver<PlayerCommand>,

    state: PlayerState,
    preload: PlayerPreload,
    sink: Box<dyn Sink>,
    sink_status: SinkStatus,
    sink_event_callback: Option<SinkEventCallback>,
    audio_filter: Option<Box<dyn AudioFilter + Send>>,
    event_senders: Vec<mpsc::UnboundedSender<PlayerEvent>>,
    converter: Converter,

    limiter_active: bool,
    limiter_attack_counter: u32,
    limiter_release_counter: u32,
    limiter_peak_sample: f64,
    limiter_factor: f64,
    limiter_strength: f64,
}

enum PlayerCommand {
    Load {
        track_id: SpotifyId,
        play_request_id: u64,
        play: bool,
        position_ms: u32,
    },
    Preload {
        track_id: SpotifyId,
    },
    Play,
    Pause,
    Stop,
    Seek(u32),
    AddEventSender(mpsc::UnboundedSender<PlayerEvent>),
    SetSinkEventCallback(Option<SinkEventCallback>),
    EmitVolumeSetEvent(u16),
}

#[derive(Debug, Clone)]
pub enum PlayerEvent {
    // Fired when the player is stopped (e.g. by issuing a "stop" command to the player).
    Stopped {
        play_request_id: u64,
        track_id: SpotifyId,
    },
    // The player started working on playback of a track while it was in a stopped state.
    // This is always immediately followed up by a "Loading" or "Playing" event.
    Started {
        play_request_id: u64,
        track_id: SpotifyId,
        position_ms: u32,
    },
    // Same as started but in the case that the player already had a track loaded.
    // The player was either playing the loaded track or it was paused.
    Changed {
        old_track_id: SpotifyId,
        new_track_id: SpotifyId,
    },
    // The player is delayed by loading a track.
    Loading {
        play_request_id: u64,
        track_id: SpotifyId,
        position_ms: u32,
    },
    // The player is preloading a track.
    Preloading {
        track_id: SpotifyId,
    },
    // The player is playing a track.
    // This event is issued at the start of playback of whenever the position must be communicated
    // because it is out of sync. This includes:
    // start of a track
    // un-pausing
    // after a seek
    // after a buffer-underrun
    Playing {
        play_request_id: u64,
        track_id: SpotifyId,
        position_ms: u32,
        duration_ms: u32,
    },
    // The player entered a paused state.
    Paused {
        play_request_id: u64,
        track_id: SpotifyId,
        position_ms: u32,
        duration_ms: u32,
    },
    // The player thinks it's a good idea to issue a preload command for the next track now.
    // This event is intended for use within spirc.
    TimeToPreloadNextTrack {
        play_request_id: u64,
        track_id: SpotifyId,
    },
    // The player reached the end of a track.
    // This event is intended for use within spirc. Spirc will respond by issuing another command
    // which will trigger another event (e.g. Changed or Stopped)
    EndOfTrack {
        play_request_id: u64,
        track_id: SpotifyId,
    },
    // The player was unable to load the requested track.
    Unavailable {
        play_request_id: u64,
        track_id: SpotifyId,
    },
    // The mixer volume was set to a new level.
    VolumeSet {
        volume: u16,
    },
}

impl PlayerEvent {
    pub fn get_play_request_id(&self) -> Option<u64> {
        use PlayerEvent::*;
        match self {
            Loading {
                play_request_id, ..
            }
            | Unavailable {
                play_request_id, ..
            }
            | Started {
                play_request_id, ..
            }
            | Playing {
                play_request_id, ..
            }
            | TimeToPreloadNextTrack {
                play_request_id, ..
            }
            | EndOfTrack {
                play_request_id, ..
            }
            | Paused {
                play_request_id, ..
            }
            | Stopped {
                play_request_id, ..
            } => Some(*play_request_id),
            Changed { .. } | Preloading { .. } | VolumeSet { .. } => None,
        }
    }
}

pub type PlayerEventChannel = mpsc::UnboundedReceiver<PlayerEvent>;

pub fn db_to_ratio(db: f64) -> f64 {
    f64::powf(10.0, db / DB_VOLTAGE_RATIO)
}

pub fn ratio_to_db(ratio: f64) -> f64 {
    ratio.log10() * DB_VOLTAGE_RATIO
}

#[derive(Clone, Copy, Debug)]
pub struct NormalisationData {
    track_gain_db: f32,
    track_peak: f32,
    album_gain_db: f32,
    album_peak: f32,
}

impl NormalisationData {
    fn parse_from_file<T: Read + Seek>(mut file: T) -> io::Result<NormalisationData> {
        const SPOTIFY_NORMALIZATION_HEADER_START_OFFSET: u64 = 144;
        file.seek(SeekFrom::Start(SPOTIFY_NORMALIZATION_HEADER_START_OFFSET))?;

        let track_gain_db = file.read_f32::<LittleEndian>()?;
        let track_peak = file.read_f32::<LittleEndian>()?;
        let album_gain_db = file.read_f32::<LittleEndian>()?;
        let album_peak = file.read_f32::<LittleEndian>()?;

        let r = NormalisationData {
            track_gain_db,
            track_peak,
            album_gain_db,
            album_peak,
        };

        Ok(r)
    }

    fn get_factor(config: &PlayerConfig, data: NormalisationData) -> f64 {
        if !config.normalisation {
            return 1.0;
        }

        let [gain_db, gain_peak] = match config.normalisation_type {
            NormalisationType::Album => [data.album_gain_db, data.album_peak],
            NormalisationType::Track => [data.track_gain_db, data.track_peak],
        };

        let normalisation_power = gain_db as f64 + config.normalisation_pregain;
        let mut normalisation_factor = db_to_ratio(normalisation_power);

        if normalisation_factor * gain_peak as f64 > config.normalisation_threshold {
            let limited_normalisation_factor = config.normalisation_threshold / gain_peak as f64;
            let limited_normalisation_power = ratio_to_db(limited_normalisation_factor);

            if config.normalisation_method == NormalisationMethod::Basic {
                warn!("Limiting gain to {:.2} dB for the duration of this track to stay under normalisation threshold.", limited_normalisation_power);
                normalisation_factor = limited_normalisation_factor;
            } else {
                warn!(
                    "This track will at its peak be subject to {:.2} dB of dynamic limiting.",
                    normalisation_power - limited_normalisation_power
                );
            }

            warn!("Please lower pregain to avoid.");
        }

        debug!("Normalisation Data: {:?}", data);
        debug!("Normalisation Factor: {:.2}%", normalisation_factor * 100.0);

        normalisation_factor as f64
    }
}

impl Player {
    pub fn new<F>(
        config: PlayerConfig,
        session: Session,
        audio_filter: Option<Box<dyn AudioFilter + Send>>,
        sink_builder: F,
    ) -> (Player, PlayerEventChannel)
    where
        F: FnOnce() -> Box<dyn Sink> + Send + 'static,
    {
        let (cmd_tx, cmd_rx) = mpsc::unbounded_channel();
        let (event_sender, event_receiver) = mpsc::unbounded_channel();

        if config.normalisation {
            debug!("Normalisation Type: {:?}", config.normalisation_type);
            debug!(
                "Normalisation Pregain: {:.1} dB",
                config.normalisation_pregain
            );
            debug!(
                "Normalisation Threshold: {:.1} dBFS",
                ratio_to_db(config.normalisation_threshold)
            );
            debug!("Normalisation Method: {:?}", config.normalisation_method);

            if config.normalisation_method == NormalisationMethod::Dynamic {
                debug!("Normalisation Attack: {:?}", config.normalisation_attack);
                debug!("Normalisation Release: {:?}", config.normalisation_release);
                debug!("Normalisation Knee: {:?}", config.normalisation_knee);
            }
        }

        let handle = thread::spawn(move || {
            debug!("new Player[{}]", session.session_id());

            let converter = Converter::new(config.ditherer);

            let internal = PlayerInternal {
                session,
                config,
                commands: cmd_rx,

                state: PlayerState::Stopped,
                preload: PlayerPreload::None,
                sink: sink_builder(),
                sink_status: SinkStatus::Closed,
                sink_event_callback: None,
                audio_filter,
                event_senders: [event_sender].to_vec(),
                converter,

                limiter_active: false,
                limiter_attack_counter: 0,
                limiter_release_counter: 0,
                limiter_peak_sample: 0.0,
                limiter_factor: 1.0,
                limiter_strength: 0.0,
            };

            // While PlayerInternal is written as a future, it still contains blocking code.
            // It must be run by using block_on() in a dedicated thread.
            futures_executor::block_on(internal);
            debug!("PlayerInternal thread finished.");
        });

        (
            Player {
                commands: Some(cmd_tx),
                thread_handle: Some(handle),
                play_request_id_generator: SeqGenerator::new(0),
            },
            event_receiver,
        )
    }

    fn command(&self, cmd: PlayerCommand) {
        self.commands.as_ref().unwrap().send(cmd).unwrap();
    }

    pub fn load(&mut self, track_id: SpotifyId, start_playing: bool, position_ms: u32) -> u64 {
        let play_request_id = self.play_request_id_generator.get();
        self.command(PlayerCommand::Load {
            track_id,
            play_request_id,
            play: start_playing,
            position_ms,
        });

        play_request_id
    }

    pub fn preload(&self, track_id: SpotifyId) {
        self.command(PlayerCommand::Preload { track_id });
    }

    pub fn play(&self) {
        self.command(PlayerCommand::Play)
    }

    pub fn pause(&self) {
        self.command(PlayerCommand::Pause)
    }

    pub fn stop(&self) {
        self.command(PlayerCommand::Stop)
    }

    pub fn seek(&self, position_ms: u32) {
        self.command(PlayerCommand::Seek(position_ms));
    }

    pub fn get_player_event_channel(&self) -> PlayerEventChannel {
        let (event_sender, event_receiver) = mpsc::unbounded_channel();
        self.command(PlayerCommand::AddEventSender(event_sender));
        event_receiver
    }

    pub async fn await_end_of_track(&self) {
        let mut channel = self.get_player_event_channel();
        while let Some(event) = channel.recv().await {
            if matches!(
                event,
                PlayerEvent::EndOfTrack { .. } | PlayerEvent::Stopped { .. }
            ) {
                return;
            }
        }
    }

    pub fn set_sink_event_callback(&self, callback: Option<SinkEventCallback>) {
        self.command(PlayerCommand::SetSinkEventCallback(callback));
    }

    pub fn emit_volume_set_event(&self, volume: u16) {
        self.command(PlayerCommand::EmitVolumeSetEvent(volume));
    }
}

impl Drop for Player {
    fn drop(&mut self) {
        debug!("Shutting down player thread ...");
        self.commands = None;
        if let Some(handle) = self.thread_handle.take() {
            match handle.join() {
                Ok(_) => (),
                Err(_) => error!("Player thread panicked!"),
            }
        }
    }
}

struct PlayerLoadedTrackData {
    decoder: Decoder,
    normalisation_factor: f64,
    stream_loader_controller: StreamLoaderController,
    bytes_per_second: usize,
    duration_ms: u32,
    stream_position_pcm: u64,
}

enum PlayerPreload {
    None,
    Loading {
        track_id: SpotifyId,
        loader: Pin<Box<dyn Future<Output = Result<PlayerLoadedTrackData, ()>> + Send>>,
    },
    Ready {
        track_id: SpotifyId,
        loaded_track: Box<PlayerLoadedTrackData>,
    },
}

type Decoder = Box<dyn AudioDecoder + Send>;

enum PlayerState {
    Stopped,
    Loading {
        track_id: SpotifyId,
        play_request_id: u64,
        start_playback: bool,
        loader: Pin<Box<dyn Future<Output = Result<PlayerLoadedTrackData, ()>> + Send>>,
    },
    Paused {
        track_id: SpotifyId,
        play_request_id: u64,
        decoder: Decoder,
        normalisation_factor: f64,
        stream_loader_controller: StreamLoaderController,
        bytes_per_second: usize,
        duration_ms: u32,
        stream_position_pcm: u64,
        suggested_to_preload_next_track: bool,
    },
    Playing {
        track_id: SpotifyId,
        play_request_id: u64,
        decoder: Decoder,
        normalisation_factor: f64,
        stream_loader_controller: StreamLoaderController,
        bytes_per_second: usize,
        duration_ms: u32,
        stream_position_pcm: u64,
        reported_nominal_start_time: Option<Instant>,
        suggested_to_preload_next_track: bool,
    },
    EndOfTrack {
        track_id: SpotifyId,
        play_request_id: u64,
        loaded_track: PlayerLoadedTrackData,
    },
    Invalid,
}

impl PlayerState {
    fn is_playing(&self) -> bool {
        use self::PlayerState::*;
        match *self {
            Stopped | EndOfTrack { .. } | Paused { .. } | Loading { .. } => false,
            Playing { .. } => true,
            Invalid => panic!("invalid state"),
        }
    }

    #[allow(dead_code)]
    fn is_stopped(&self) -> bool {
        use self::PlayerState::*;
        matches!(self, Stopped)
    }

    fn is_loading(&self) -> bool {
        use self::PlayerState::*;
        matches!(self, Loading { .. })
    }

    fn decoder(&mut self) -> Option<&mut Decoder> {
        use self::PlayerState::*;
        match *self {
            Stopped | EndOfTrack { .. } | Loading { .. } => None,
            Paused {
                ref mut decoder, ..
            }
            | Playing {
                ref mut decoder, ..
            } => Some(decoder),
            Invalid => panic!("invalid state"),
        }
    }

    fn stream_loader_controller(&mut self) -> Option<&mut StreamLoaderController> {
        use self::PlayerState::*;
        match *self {
            Stopped | EndOfTrack { .. } | Loading { .. } => None,
            Paused {
                ref mut stream_loader_controller,
                ..
            }
            | Playing {
                ref mut stream_loader_controller,
                ..
            } => Some(stream_loader_controller),
            Invalid => panic!("invalid state"),
        }
    }

    fn playing_to_end_of_track(&mut self) {
        use self::PlayerState::*;
        match mem::replace(self, Invalid) {
            Playing {
                track_id,
                play_request_id,
                decoder,
                duration_ms,
                bytes_per_second,
                normalisation_factor,
                stream_loader_controller,
                stream_position_pcm,
                ..
            } => {
                *self = EndOfTrack {
                    track_id,
                    play_request_id,
                    loaded_track: PlayerLoadedTrackData {
                        decoder,
                        normalisation_factor,
                        stream_loader_controller,
                        bytes_per_second,
                        duration_ms,
                        stream_position_pcm,
                    },
                };
            }
            _ => panic!("Called playing_to_end_of_track in non-playing state."),
        }
    }

    fn paused_to_playing(&mut self) {
        use self::PlayerState::*;
        match ::std::mem::replace(self, Invalid) {
            Paused {
                track_id,
                play_request_id,
                decoder,
                normalisation_factor,
                stream_loader_controller,
                duration_ms,
                bytes_per_second,
                stream_position_pcm,
                suggested_to_preload_next_track,
            } => {
                *self = Playing {
                    track_id,
                    play_request_id,
                    decoder,
                    normalisation_factor,
                    stream_loader_controller,
                    duration_ms,
                    bytes_per_second,
                    stream_position_pcm,
                    reported_nominal_start_time: None,
                    suggested_to_preload_next_track,
                };
            }
            _ => panic!("invalid state"),
        }
    }

    fn playing_to_paused(&mut self) {
        use self::PlayerState::*;
        match ::std::mem::replace(self, Invalid) {
            Playing {
                track_id,
                play_request_id,
                decoder,
                normalisation_factor,
                stream_loader_controller,
                duration_ms,
                bytes_per_second,
                stream_position_pcm,
                reported_nominal_start_time: _,
                suggested_to_preload_next_track,
            } => {
                *self = Paused {
                    track_id,
                    play_request_id,
                    decoder,
                    normalisation_factor,
                    stream_loader_controller,
                    duration_ms,
                    bytes_per_second,
                    stream_position_pcm,
                    suggested_to_preload_next_track,
                };
            }
            _ => panic!("invalid state"),
        }
    }
}

struct PlayerTrackLoader {
    session: Session,
    config: PlayerConfig,
}

impl PlayerTrackLoader {
    async fn find_available_alternative(&self, audio: AudioItem) -> Option<AudioItem> {
        if audio.available {
            Some(audio)
        } else if let Some(alternatives) = &audio.alternatives {
            let alternatives: FuturesUnordered<_> = alternatives
                .iter()
                .map(|alt_id| AudioItem::get_audio_item(&self.session, *alt_id))
                .collect();

            alternatives
                .filter_map(|x| future::ready(x.ok()))
                .filter(|x| future::ready(x.available))
                .next()
                .await
        } else {
            None
        }
    }

    fn stream_data_rate(&self, format: FileFormat) -> usize {
        match format {
            FileFormat::OGG_VORBIS_96 => 12 * 1024,
            FileFormat::OGG_VORBIS_160 => 20 * 1024,
            FileFormat::OGG_VORBIS_320 => 40 * 1024,
            FileFormat::MP3_256 => 32 * 1024,
            FileFormat::MP3_320 => 40 * 1024,
            FileFormat::MP3_160 => 20 * 1024,
            FileFormat::MP3_96 => 12 * 1024,
            FileFormat::MP3_160_ENC => 20 * 1024,
            FileFormat::MP4_128_DUAL => 16 * 1024,
            FileFormat::OTHER3 => 40 * 1024, // better some high guess than nothing
            FileFormat::AAC_160 => 20 * 1024,
            FileFormat::AAC_320 => 40 * 1024,
            FileFormat::MP4_128 => 16 * 1024,
            FileFormat::OTHER5 => 40 * 1024, // better some high guess than nothing
        }
    }

    async fn load_track(
        &self,
        spotify_id: SpotifyId,
        position_ms: u32,
    ) -> Option<PlayerLoadedTrackData> {
        let audio = match AudioItem::get_audio_item(&self.session, spotify_id).await {
            Ok(audio) => audio,
            Err(_) => {
                error!("Unable to load audio item.");
                return None;
            }
        };

        info!("Loading <{}> with Spotify URI <{}>", audio.name, audio.uri);

        let audio = match self.find_available_alternative(audio).await {
            Some(audio) => audio,
            None => {
                warn!("<{}> is not available", spotify_id.to_uri());
                return None;
            }
        };

        assert!(audio.duration >= 0);
        let duration_ms = audio.duration as u32;

        // (Most) podcasts seem to support only 96 bit Vorbis, so fall back to it
        let formats = match self.config.bitrate {
            Bitrate::Bitrate96 => [
                FileFormat::OGG_VORBIS_96,
                FileFormat::OGG_VORBIS_160,
                FileFormat::OGG_VORBIS_320,
            ],
            Bitrate::Bitrate160 => [
                FileFormat::OGG_VORBIS_160,
                FileFormat::OGG_VORBIS_96,
                FileFormat::OGG_VORBIS_320,
            ],
            Bitrate::Bitrate320 => [
                FileFormat::OGG_VORBIS_320,
                FileFormat::OGG_VORBIS_160,
                FileFormat::OGG_VORBIS_96,
            ],
        };

        let entry = formats.iter().find_map(|format| {
            if let Some(&file_id) = audio.files.get(format) {
                Some((*format, file_id))
            } else {
                None
            }
        });

        let (format, file_id) = match entry {
            Some(t) => t,
            None => {
                warn!("<{}> is not available in any supported format", audio.name);
                return None;
            }
        };

        let bytes_per_second = self.stream_data_rate(format);
        let play_from_beginning = position_ms == 0;

        // This is only a loop to be able to reload the file if an error occured
        // while opening a cached file.
        loop {
            let encrypted_file = AudioFile::open(
                &self.session,
                file_id,
                bytes_per_second,
                play_from_beginning,
            );

            let encrypted_file = match encrypted_file.await {
                Ok(encrypted_file) => encrypted_file,
                Err(_) => {
                    error!("Unable to load encrypted file.");
                    return None;
                }
            };
            let is_cached = encrypted_file.is_cached();

            let stream_loader_controller = encrypted_file.get_stream_loader_controller();

            if play_from_beginning {
                // No need to seek -> we stream from the beginning
                stream_loader_controller.set_stream_mode();
            } else {
                // we need to seek -> we set stream mode after the initial seek.
                stream_loader_controller.set_random_access_mode();
            }

            let key = match self.session.audio_key().request(spotify_id, file_id).await {
                Ok(key) => key,
                Err(_) => {
                    error!("Unable to load decryption key");
                    return None;
                }
            };

            let mut decrypted_file = AudioDecrypt::new(key, encrypted_file);

            let normalisation_factor = match NormalisationData::parse_from_file(&mut decrypted_file)
            {
                Ok(normalisation_data) => {
                    NormalisationData::get_factor(&self.config, normalisation_data)
                }
                Err(_) => {
                    warn!("Unable to extract normalisation data, using default value.");
                    1.0
                }
            };

            let audio_file = Subfile::new(decrypted_file, 0xa7);

            let result = if self.config.passthrough {
                match PassthroughDecoder::new(audio_file) {
                    Ok(result) => Ok(Box::new(result) as Decoder),
                    Err(e) => Err(AudioError::PassthroughError(e)),
                }
            } else {
                match VorbisDecoder::new(audio_file) {
                    Ok(result) => Ok(Box::new(result) as Decoder),
                    Err(e) => Err(AudioError::VorbisError(e)),
                }
            };

            let mut decoder = match result {
                Ok(decoder) => decoder,
                Err(e) if is_cached => {
                    warn!(
                        "Unable to read cached audio file: {}. Trying to download it.",
                        e
                    );

                    if self
                        .session
                        .cache()
                        .expect("If the audio file is cached, a cache should exist")
                        .remove_file(file_id)
                        .is_err()
                    {
                        return None;
                    }

                    // Just try it again
                    continue;
                }
                Err(e) => {
                    error!("Unable to read audio file: {}", e);
                    return None;
                }
            };

            if position_ms != 0 {
                if let Err(err) = decoder.seek(position_ms as i64) {
                    error!("Vorbis error: {}", err);
                }
                stream_loader_controller.set_stream_mode();
            }
            let stream_position_pcm = PlayerInternal::position_ms_to_pcm(position_ms);
            info!("<{}> ({} ms) loaded", audio.name, audio.duration);

            return Some(PlayerLoadedTrackData {
                decoder,
                normalisation_factor,
                stream_loader_controller,
                bytes_per_second,
                duration_ms,
                stream_position_pcm,
            });
        }
    }
}

impl Future for PlayerInternal {
    type Output = ();

    fn poll(mut self: Pin<&mut Self>, cx: &mut Context<'_>) -> Poll<()> {
        // While this is written as a future, it still contains blocking code.
        // It must be run on its own thread.
        let passthrough = self.config.passthrough;

        loop {
            let mut all_futures_completed_or_not_ready = true;

            // process commands that were sent to us
            let cmd = match self.commands.poll_recv(cx) {
                Poll::Ready(None) => return Poll::Ready(()), // client has disconnected - shut down.
                Poll::Ready(Some(cmd)) => {
                    all_futures_completed_or_not_ready = false;
                    Some(cmd)
                }
                _ => None,
            };

            if let Some(cmd) = cmd {
                self.handle_command(cmd);
            }

            // Handle loading of a new track to play
            if let PlayerState::Loading {
                ref mut loader,
                track_id,
                start_playback,
                play_request_id,
            } = self.state
            {
                match loader.as_mut().poll(cx) {
                    Poll::Ready(Ok(loaded_track)) => {
                        self.start_playback(
                            track_id,
                            play_request_id,
                            loaded_track,
                            start_playback,
                        );
                        if let PlayerState::Loading { .. } = self.state {
                            panic!("The state wasn't changed by start_playback()");
                        }
                    }
                    Poll::Ready(Err(_)) => {
                        warn!("Unable to load <{:?}>\nSkipping to next track", track_id);
                        assert!(self.state.is_loading());
                        self.send_event(PlayerEvent::EndOfTrack {
                            track_id,
                            play_request_id,
                        })
                    }
                    Poll::Pending => (),
                }
            }

            // handle pending preload requests.
            if let PlayerPreload::Loading {
                ref mut loader,
                track_id,
            } = self.preload
            {
                match loader.as_mut().poll(cx) {
                    Poll::Ready(Ok(loaded_track)) => {
                        self.send_event(PlayerEvent::Preloading { track_id });
                        self.preload = PlayerPreload::Ready {
                            track_id,
                            loaded_track: Box::new(loaded_track),
                        };
                    }
                    Poll::Ready(Err(_)) => {
                        debug!("Unable to preload {:?}", track_id);
                        self.preload = PlayerPreload::None;
                        // Let Spirc know that the track was unavailable.
                        if let PlayerState::Playing {
                            play_request_id, ..
                        }
                        | PlayerState::Paused {
                            play_request_id, ..
                        } = self.state
                        {
                            self.send_event(PlayerEvent::Unavailable {
                                track_id,
                                play_request_id,
                            });
                        }
                    }
                    Poll::Pending => (),
                }
            }

            if self.state.is_playing() {
                self.ensure_sink_running();

                if let PlayerState::Playing {
                    track_id,
                    play_request_id,
                    ref mut decoder,
                    normalisation_factor,
                    ref mut stream_position_pcm,
                    ref mut reported_nominal_start_time,
                    duration_ms,
                    ..
                } = self.state
                {
                    let packet = decoder.next_packet().expect("Vorbis error");

                    if !passthrough {
                        if let Some(ref packet) = packet {
                            *stream_position_pcm +=
                                (packet.samples().len() / NUM_CHANNELS as usize) as u64;
                            let stream_position_millis =
                                Self::position_pcm_to_ms(*stream_position_pcm);

                            let notify_about_position = match *reported_nominal_start_time {
                                None => true,
                                Some(reported_nominal_start_time) => {
                                    // only notify if we're behind. If we're ahead it's probably due to a buffer of the backend and we're actually in time.
                                    let lag = (Instant::now() - reported_nominal_start_time)
                                        .as_millis()
                                        as i64
                                        - stream_position_millis as i64;
                                    lag > Duration::from_secs(LAGGING_SECONDS).as_millis() as i64
                                }
                            };
                            if notify_about_position {
                                *reported_nominal_start_time = Some(
                                    Instant::now()
                                        - Duration::from_millis(stream_position_millis as u64),
                                );
                                self.send_event(PlayerEvent::Playing {
                                    track_id,
                                    play_request_id,
                                    position_ms: stream_position_millis as u32,
                                    duration_ms,
                                });
                            }
                        }
                    } else {
                        // position, even if irrelevant, must be set so that seek() is called
                        *stream_position_pcm = duration_ms.into();
                    }

                    self.handle_packet(packet, normalisation_factor);
                } else {
                    unreachable!();
                };
            }

            if let PlayerState::Playing {
                track_id,
                play_request_id,
                duration_ms,
                stream_position_pcm,
                ref mut stream_loader_controller,
                ref mut suggested_to_preload_next_track,
                ..
            }
            | PlayerState::Paused {
                track_id,
                play_request_id,
                duration_ms,
                stream_position_pcm,
                ref mut stream_loader_controller,
                ref mut suggested_to_preload_next_track,
                ..
            } = self.state
            {
                if (!*suggested_to_preload_next_track)
                    && ((duration_ms as i64 - Self::position_pcm_to_ms(stream_position_pcm) as i64)
                        < PRELOAD_NEXT_TRACK_BEFORE_END_DURATION_MS as i64)
                    && stream_loader_controller.range_to_end_available()
                {
                    *suggested_to_preload_next_track = true;
                    self.send_event(PlayerEvent::TimeToPreloadNextTrack {
                        track_id,
                        play_request_id,
                    });
                }
            }

            if self.session.is_invalid() {
                return Poll::Ready(());
            }

            if (!self.state.is_playing()) && all_futures_completed_or_not_ready {
                return Poll::Pending;
            }
        }
    }
}

impl PlayerInternal {
    fn position_pcm_to_ms(position_pcm: u64) -> u32 {
        (position_pcm * 10 / 441) as u32
    }

    fn position_ms_to_pcm(position_ms: u32) -> u64 {
        position_ms as u64 * 441 / 10
    }

    fn ensure_sink_running(&mut self) {
        if self.sink_status != SinkStatus::Running {
            trace!("== Starting sink ==");
            if let Some(callback) = &mut self.sink_event_callback {
                callback(SinkStatus::Running);
            }
            match self.sink.start() {
                Ok(()) => self.sink_status = SinkStatus::Running,
                Err(err) => error!("Could not start audio: {}", err),
            }
        }
    }

    fn ensure_sink_stopped(&mut self, temporarily: bool) {
        match self.sink_status {
            SinkStatus::Running => {
                trace!("== Stopping sink ==");
                self.sink.stop().unwrap();
                self.sink_status = if temporarily {
                    SinkStatus::TemporarilyClosed
                } else {
                    SinkStatus::Closed
                };
                if let Some(callback) = &mut self.sink_event_callback {
                    callback(self.sink_status);
                }
            }
            SinkStatus::TemporarilyClosed => {
                if !temporarily {
                    self.sink_status = SinkStatus::Closed;
                    if let Some(callback) = &mut self.sink_event_callback {
                        callback(SinkStatus::Closed);
                    }
                }
            }
            SinkStatus::Closed => (),
        }
    }

    fn handle_player_stop(&mut self) {
        match self.state {
            PlayerState::Playing {
                track_id,
                play_request_id,
                ..
            }
            | PlayerState::Paused {
                track_id,
                play_request_id,
                ..
            }
            | PlayerState::EndOfTrack {
                track_id,
                play_request_id,
                ..
            }
            | PlayerState::Loading {
                track_id,
                play_request_id,
                ..
            } => {
                self.ensure_sink_stopped(false);
                self.send_event(PlayerEvent::Stopped {
                    track_id,
                    play_request_id,
                });
                self.state = PlayerState::Stopped;
            }
            PlayerState::Stopped => (),
            PlayerState::Invalid => panic!("invalid state"),
        }
    }

    fn handle_play(&mut self) {
        if let PlayerState::Paused {
            track_id,
            play_request_id,
            stream_position_pcm,
            duration_ms,
            ..
        } = self.state
        {
            self.state.paused_to_playing();

            let position_ms = Self::position_pcm_to_ms(stream_position_pcm);
            self.send_event(PlayerEvent::Playing {
                track_id,
                play_request_id,
                position_ms,
                duration_ms,
            });
            self.ensure_sink_running();
        } else {
            warn!("Player::play called from invalid state");
        }
    }

    fn handle_pause(&mut self) {
        if let PlayerState::Playing {
            track_id,
            play_request_id,
            stream_position_pcm,
            duration_ms,
            ..
        } = self.state
        {
            self.state.playing_to_paused();

            self.ensure_sink_stopped(false);
            let position_ms = Self::position_pcm_to_ms(stream_position_pcm);
            self.send_event(PlayerEvent::Paused {
                track_id,
                play_request_id,
                position_ms,
                duration_ms,
            });
        } else {
            warn!("Player::pause called from invalid state");
        }
    }

    fn handle_packet(&mut self, packet: Option<AudioPacket>, normalisation_factor: f64) {
        match packet {
            Some(mut packet) => {
                if !packet.is_empty() {
                    if let AudioPacket::Samples(ref mut data) = packet {
                        if let Some(ref editor) = self.audio_filter {
                            editor.modify_stream(data)
                        }

                        if self.config.normalisation
                            && !(f64::abs(normalisation_factor - 1.0) <= f64::EPSILON
                                && self.config.normalisation_method == NormalisationMethod::Basic)
                        {
                            for sample in data.iter_mut() {
                                let mut actual_normalisation_factor = normalisation_factor;
                                if self.config.normalisation_method == NormalisationMethod::Dynamic
                                {
                                    if self.limiter_active {
                                        // "S"-shaped curve with a configurable knee during attack and release:
                                        //  - > 1.0 yields soft knees at start and end, steeper in between
                                        //  - 1.0 yields a linear function from 0-100%
                                        //  - between 0.0 and 1.0 yields hard knees at start and end, flatter in between
                                        //  - 0.0 yields a step response to 50%, causing distortion
                                        //  - Rates < 0.0 invert the limiter and are invalid
                                        let mut shaped_limiter_strength = self.limiter_strength;
                                        if shaped_limiter_strength > 0.0
                                            && shaped_limiter_strength < 1.0
                                        {
                                            shaped_limiter_strength = 1.0
                                                / (1.0
                                                    + f64::powf(
                                                        shaped_limiter_strength
                                                            / (1.0 - shaped_limiter_strength),
                                                        -self.config.normalisation_knee,
                                                    ));
                                        }
                                        actual_normalisation_factor =
                                            (1.0 - shaped_limiter_strength) * normalisation_factor
                                                + shaped_limiter_strength * self.limiter_factor;
                                    };

                                    let normalisation_attack_f32 =
                                        self.config.normalisation_attack.as_secs_f32();
                                    let normalisation_release_f32 =
                                        self.config.normalisation_release.as_secs_f32();

                                    // Always check for peaks, even when the limiter is already active.
                                    // There may be even higher peaks than we initially targeted.
                                    // Check against the normalisation factor that would be applied normally.
                                    let abs_sample = f64::abs(*sample * normalisation_factor);
                                    if abs_sample > self.config.normalisation_threshold {
                                        self.limiter_active = true;
                                        if self.limiter_release_counter > 0 {
                                            // A peak was encountered while releasing the limiter;
                                            // synchronize with the current release limiter strength.
                                            self.limiter_attack_counter = (((SAMPLES_PER_SECOND
<<<<<<< HEAD
                                                as f32
                                                * normalisation_release_f32)
                                                - self.limiter_release_counter as f32)
                                                / (normalisation_release_f32
                                                    / normalisation_attack_f32))
=======
                                                as f64
                                                * self.config.normalisation_release)
                                                - self.limiter_release_counter as f64)
                                                / (self.config.normalisation_release
                                                    / self.config.normalisation_attack))
>>>>>>> bae18349
                                                as u32;
                                            self.limiter_release_counter = 0;
                                        }

                                        self.limiter_attack_counter =
                                            self.limiter_attack_counter.saturating_add(1);
<<<<<<< HEAD
                                        self.limiter_strength = self.limiter_attack_counter as f32
                                            / (SAMPLES_PER_SECOND as f32
                                                * normalisation_attack_f32);
=======
                                        self.limiter_strength = self.limiter_attack_counter as f64
                                            / (SAMPLES_PER_SECOND as f64
                                                * self.config.normalisation_attack);
>>>>>>> bae18349

                                        if abs_sample > self.limiter_peak_sample {
                                            self.limiter_peak_sample = abs_sample;
                                            self.limiter_factor =
                                                self.config.normalisation_threshold
                                                    / self.limiter_peak_sample;
                                        }
                                    } else if self.limiter_active {
                                        if self.limiter_attack_counter > 0 {
                                            // Release may start within the attack period, before
                                            // the limiter reached full strength. For that reason
                                            // start the release by synchronizing with the current
                                            // attack limiter strength.
                                            self.limiter_release_counter = (((SAMPLES_PER_SECOND
<<<<<<< HEAD
                                                as f32
                                                * normalisation_attack_f32)
                                                - self.limiter_attack_counter as f32)
                                                * (normalisation_release_f32
                                                    / normalisation_attack_f32))
=======
                                                as f64
                                                * self.config.normalisation_attack)
                                                - self.limiter_attack_counter as f64)
                                                * (self.config.normalisation_release
                                                    / self.config.normalisation_attack))
>>>>>>> bae18349
                                                as u32;
                                            self.limiter_attack_counter = 0;
                                        }

                                        self.limiter_release_counter =
                                            self.limiter_release_counter.saturating_add(1);

                                        if self.limiter_release_counter
<<<<<<< HEAD
                                            > (SAMPLES_PER_SECOND as f32
                                                * normalisation_release_f32)
=======
                                            > (SAMPLES_PER_SECOND as f64
                                                * self.config.normalisation_release)
>>>>>>> bae18349
                                                as u32
                                        {
                                            self.reset_limiter();
                                        } else {
<<<<<<< HEAD
                                            self.limiter_strength = ((SAMPLES_PER_SECOND as f32
                                                * normalisation_release_f32)
                                                - self.limiter_release_counter as f32)
                                                / (SAMPLES_PER_SECOND as f32
                                                    * normalisation_release_f32);
=======
                                            self.limiter_strength = ((SAMPLES_PER_SECOND as f64
                                                * self.config.normalisation_release)
                                                - self.limiter_release_counter as f64)
                                                / (SAMPLES_PER_SECOND as f64
                                                    * self.config.normalisation_release);
>>>>>>> bae18349
                                        }
                                    }
                                }

                                *sample *= actual_normalisation_factor;

                                // Extremely sharp attacks, however unlikely, *may* still clip and provide
                                // undefined results, so strictly enforce output within [-1.0, 1.0].
                                if *sample < -1.0 {
                                    *sample = -1.0;
                                } else if *sample > 1.0 {
                                    *sample = 1.0;
                                }
                            }
                        }
                    }

                    if let Err(err) = self.sink.write(&packet, &mut self.converter) {
                        error!("Could not write audio: {}", err);
                        self.ensure_sink_stopped(false);
                    }
                }
            }

            None => {
                self.state.playing_to_end_of_track();
                if let PlayerState::EndOfTrack {
                    track_id,
                    play_request_id,
                    ..
                } = self.state
                {
                    self.send_event(PlayerEvent::EndOfTrack {
                        track_id,
                        play_request_id,
                    })
                } else {
                    unreachable!();
                }
            }
        }
    }

    fn reset_limiter(&mut self) {
        self.limiter_active = false;
        self.limiter_release_counter = 0;
        self.limiter_attack_counter = 0;
        self.limiter_peak_sample = 0.0;
        self.limiter_factor = 1.0;
        self.limiter_strength = 0.0;
    }

    fn start_playback(
        &mut self,
        track_id: SpotifyId,
        play_request_id: u64,
        loaded_track: PlayerLoadedTrackData,
        start_playback: bool,
    ) {
        let position_ms = Self::position_pcm_to_ms(loaded_track.stream_position_pcm);

        if start_playback {
            self.ensure_sink_running();

            self.send_event(PlayerEvent::Playing {
                track_id,
                play_request_id,
                position_ms,
                duration_ms: loaded_track.duration_ms,
            });

            self.state = PlayerState::Playing {
                track_id,
                play_request_id,
                decoder: loaded_track.decoder,
                normalisation_factor: loaded_track.normalisation_factor,
                stream_loader_controller: loaded_track.stream_loader_controller,
                duration_ms: loaded_track.duration_ms,
                bytes_per_second: loaded_track.bytes_per_second,
                stream_position_pcm: loaded_track.stream_position_pcm,
                reported_nominal_start_time: Some(
                    Instant::now() - Duration::from_millis(position_ms as u64),
                ),
                suggested_to_preload_next_track: false,
            };
        } else {
            self.ensure_sink_stopped(false);

            self.state = PlayerState::Paused {
                track_id,
                play_request_id,
                decoder: loaded_track.decoder,
                normalisation_factor: loaded_track.normalisation_factor,
                stream_loader_controller: loaded_track.stream_loader_controller,
                duration_ms: loaded_track.duration_ms,
                bytes_per_second: loaded_track.bytes_per_second,
                stream_position_pcm: loaded_track.stream_position_pcm,
                suggested_to_preload_next_track: false,
            };

            self.send_event(PlayerEvent::Paused {
                track_id,
                play_request_id,
                position_ms,
                duration_ms: loaded_track.duration_ms,
            });
        }
    }

    fn handle_command_load(
        &mut self,
        track_id: SpotifyId,
        play_request_id: u64,
        play: bool,
        position_ms: u32,
    ) {
        if !self.config.gapless {
            self.ensure_sink_stopped(play);
        }
        // emit the correct player event
        match self.state {
            PlayerState::Playing {
                track_id: old_track_id,
                ..
            }
            | PlayerState::Paused {
                track_id: old_track_id,
                ..
            }
            | PlayerState::EndOfTrack {
                track_id: old_track_id,
                ..
            }
            | PlayerState::Loading {
                track_id: old_track_id,
                ..
            } => self.send_event(PlayerEvent::Changed {
                old_track_id,
                new_track_id: track_id,
            }),
            PlayerState::Stopped => self.send_event(PlayerEvent::Started {
                track_id,
                play_request_id,
                position_ms,
            }),
            PlayerState::Invalid { .. } => panic!("Player is in an invalid state."),
        }

        // Now we check at different positions whether we already have a pre-loaded version
        // of this track somewhere. If so, use it and return.

        // Check if there's a matching loaded track in the EndOfTrack player state.
        // This is the case if we're repeating the same track again.
        if let PlayerState::EndOfTrack {
            track_id: previous_track_id,
            ..
        } = self.state
        {
            if previous_track_id == track_id {
                let mut loaded_track = match mem::replace(&mut self.state, PlayerState::Invalid) {
                    PlayerState::EndOfTrack { loaded_track, .. } => loaded_track,
                    _ => unreachable!(),
                };

                if Self::position_ms_to_pcm(position_ms) != loaded_track.stream_position_pcm {
                    loaded_track
                        .stream_loader_controller
                        .set_random_access_mode();
                    let _ = loaded_track.decoder.seek(position_ms as i64); // This may be blocking.
                                                                           // But most likely the track is fully
                                                                           // loaded already because we played
                                                                           // to the end of it.
                    loaded_track.stream_loader_controller.set_stream_mode();
                    loaded_track.stream_position_pcm = Self::position_ms_to_pcm(position_ms);
                }
                self.preload = PlayerPreload::None;
                self.start_playback(track_id, play_request_id, loaded_track, play);
                if let PlayerState::Invalid = self.state {
                    panic!("start_playback() hasn't set a valid player state.");
                }
                return;
            }
        }

        // Check if we are already playing the track. If so, just do a seek and update our info.
        if let PlayerState::Playing {
            track_id: current_track_id,
            ref mut stream_position_pcm,
            ref mut decoder,
            ref mut stream_loader_controller,
            ..
        }
        | PlayerState::Paused {
            track_id: current_track_id,
            ref mut stream_position_pcm,
            ref mut decoder,
            ref mut stream_loader_controller,
            ..
        } = self.state
        {
            if current_track_id == track_id {
                // we can use the current decoder. Ensure it's at the correct position.
                if Self::position_ms_to_pcm(position_ms) != *stream_position_pcm {
                    stream_loader_controller.set_random_access_mode();
                    let _ = decoder.seek(position_ms as i64); // This may be blocking.
                    stream_loader_controller.set_stream_mode();
                    *stream_position_pcm = Self::position_ms_to_pcm(position_ms);
                }

                // Move the info from the current state into a PlayerLoadedTrackData so we can use
                // the usual code path to start playback.
                let old_state = mem::replace(&mut self.state, PlayerState::Invalid);

                if let PlayerState::Playing {
                    stream_position_pcm,
                    decoder,
                    stream_loader_controller,
                    bytes_per_second,
                    duration_ms,
                    normalisation_factor,
                    ..
                }
                | PlayerState::Paused {
                    stream_position_pcm,
                    decoder,
                    stream_loader_controller,
                    bytes_per_second,
                    duration_ms,
                    normalisation_factor,
                    ..
                } = old_state
                {
                    let loaded_track = PlayerLoadedTrackData {
                        decoder,
                        normalisation_factor,
                        stream_loader_controller,
                        bytes_per_second,
                        duration_ms,
                        stream_position_pcm,
                    };

                    self.preload = PlayerPreload::None;
                    self.start_playback(track_id, play_request_id, loaded_track, play);

                    if let PlayerState::Invalid = self.state {
                        panic!("start_playback() hasn't set a valid player state.");
                    }

                    return;
                } else {
                    unreachable!();
                }
            }
        }

        // Check if the requested track has been preloaded already. If so use the preloaded data.
        if let PlayerPreload::Ready {
            track_id: loaded_track_id,
            ..
        } = self.preload
        {
            if track_id == loaded_track_id {
                let preload = std::mem::replace(&mut self.preload, PlayerPreload::None);
                if let PlayerPreload::Ready {
                    track_id,
                    mut loaded_track,
                } = preload
                {
                    if Self::position_ms_to_pcm(position_ms) != loaded_track.stream_position_pcm {
                        loaded_track
                            .stream_loader_controller
                            .set_random_access_mode();
                        let _ = loaded_track.decoder.seek(position_ms as i64); // This may be blocking
                        loaded_track.stream_loader_controller.set_stream_mode();
                    }
                    self.start_playback(track_id, play_request_id, *loaded_track, play);
                    return;
                } else {
                    unreachable!();
                }
            }
        }

        // We need to load the track - either from scratch or by completing a preload.
        // In any case we go into a Loading state to load the track.
        self.ensure_sink_stopped(play);

        self.send_event(PlayerEvent::Loading {
            track_id,
            play_request_id,
            position_ms,
        });

        // Try to extract a pending loader from the preloading mechanism
        let loader = if let PlayerPreload::Loading {
            track_id: loaded_track_id,
            ..
        } = self.preload
        {
            if (track_id == loaded_track_id) && (position_ms == 0) {
                let mut preload = PlayerPreload::None;
                std::mem::swap(&mut preload, &mut self.preload);
                if let PlayerPreload::Loading { loader, .. } = preload {
                    Some(loader)
                } else {
                    None
                }
            } else {
                None
            }
        } else {
            None
        };

        self.preload = PlayerPreload::None;

        // If we don't have a loader yet, create one from scratch.
        let loader = loader.unwrap_or_else(|| Box::pin(self.load_track(track_id, position_ms)));

        // Set ourselves to a loading state.
        self.state = PlayerState::Loading {
            track_id,
            play_request_id,
            start_playback: play,
            loader,
        };
    }

    fn handle_command_preload(&mut self, track_id: SpotifyId) {
        debug!("Preloading track");
        let mut preload_track = true;
        // check whether the track is already loaded somewhere or being loaded.
        if let PlayerPreload::Loading {
            track_id: currently_loading,
            ..
        }
        | PlayerPreload::Ready {
            track_id: currently_loading,
            ..
        } = self.preload
        {
            if currently_loading == track_id {
                // we're already preloading the requested track.
                preload_track = false;
            } else {
                // we're preloading something else - cancel it.
                self.preload = PlayerPreload::None;
            }
        }

        if let PlayerState::Playing {
            track_id: current_track_id,
            ..
        }
        | PlayerState::Paused {
            track_id: current_track_id,
            ..
        }
        | PlayerState::EndOfTrack {
            track_id: current_track_id,
            ..
        } = self.state
        {
            if current_track_id == track_id {
                // we already have the requested track loaded.
                preload_track = false;
            }
        }

        // schedule the preload of the current track if desired.
        if preload_track {
            let loader = self.load_track(track_id, 0);
            self.preload = PlayerPreload::Loading {
                track_id,
                loader: Box::pin(loader),
            }
        }
    }

    fn handle_command_seek(&mut self, position_ms: u32) {
        if let Some(stream_loader_controller) = self.state.stream_loader_controller() {
            stream_loader_controller.set_random_access_mode();
        }
        if let Some(decoder) = self.state.decoder() {
            match decoder.seek(position_ms as i64) {
                Ok(_) => {
                    if let PlayerState::Playing {
                        ref mut stream_position_pcm,
                        ..
                    }
                    | PlayerState::Paused {
                        ref mut stream_position_pcm,
                        ..
                    } = self.state
                    {
                        *stream_position_pcm = Self::position_ms_to_pcm(position_ms);
                    }
                }
                Err(err) => error!("Vorbis error: {:?}", err),
            }
        } else {
            warn!("Player::seek called from invalid state");
        }

        // If we're playing, ensure, that we have enough data leaded to avoid a buffer underrun.
        if let Some(stream_loader_controller) = self.state.stream_loader_controller() {
            stream_loader_controller.set_stream_mode();
        }

        // ensure we have a bit of a buffer of downloaded data
        self.preload_data_before_playback();

        if let PlayerState::Playing {
            track_id,
            play_request_id,
            ref mut reported_nominal_start_time,
            duration_ms,
            ..
        } = self.state
        {
            *reported_nominal_start_time =
                Some(Instant::now() - Duration::from_millis(position_ms as u64));
            self.send_event(PlayerEvent::Playing {
                track_id,
                play_request_id,
                position_ms,
                duration_ms,
            });
        }
        if let PlayerState::Paused {
            track_id,
            play_request_id,
            duration_ms,
            ..
        } = self.state
        {
            self.send_event(PlayerEvent::Paused {
                track_id,
                play_request_id,
                position_ms,
                duration_ms,
            });
        }
    }

    fn handle_command(&mut self, cmd: PlayerCommand) {
        debug!("command={:?}", cmd);
        match cmd {
            PlayerCommand::Load {
                track_id,
                play_request_id,
                play,
                position_ms,
            } => self.handle_command_load(track_id, play_request_id, play, position_ms),

            PlayerCommand::Preload { track_id } => self.handle_command_preload(track_id),

            PlayerCommand::Seek(position_ms) => self.handle_command_seek(position_ms),

            PlayerCommand::Play => self.handle_play(),

            PlayerCommand::Pause => self.handle_pause(),

            PlayerCommand::Stop => self.handle_player_stop(),

            PlayerCommand::AddEventSender(sender) => self.event_senders.push(sender),

            PlayerCommand::SetSinkEventCallback(callback) => self.sink_event_callback = callback,

            PlayerCommand::EmitVolumeSetEvent(volume) => {
                self.send_event(PlayerEvent::VolumeSet { volume })
            }
        }
    }

    fn send_event(&mut self, event: PlayerEvent) {
        let mut index = 0;
        while index < self.event_senders.len() {
            match self.event_senders[index].send(event.clone()) {
                Ok(_) => index += 1,
                Err(_) => {
                    self.event_senders.remove(index);
                }
            }
        }
    }

    fn load_track(
        &self,
        spotify_id: SpotifyId,
        position_ms: u32,
    ) -> impl Future<Output = Result<PlayerLoadedTrackData, ()>> + Send + 'static {
        // This method creates a future that returns the loaded stream and associated info.
        // Ideally all work should be done using asynchronous code. However, seek() on the
        // audio stream is implemented in a blocking fashion. Thus, we can't turn it into future
        // easily. Instead we spawn a thread to do the work and return a one-shot channel as the
        // future to work with.

        let loader = PlayerTrackLoader {
            session: self.session.clone(),
            config: self.config.clone(),
        };

        let (result_tx, result_rx) = oneshot::channel();

        std::thread::spawn(move || {
            let data = futures_executor::block_on(loader.load_track(spotify_id, position_ms));
            if let Some(data) = data {
                let _ = result_tx.send(data);
            }
        });

        result_rx.map_err(|_| ())
    }

    fn preload_data_before_playback(&mut self) {
        if let PlayerState::Playing {
            bytes_per_second,
            ref mut stream_loader_controller,
            ..
        } = self.state
        {
            // Request our read ahead range
            let request_data_length = max(
                (READ_AHEAD_DURING_PLAYBACK_ROUNDTRIPS
                    * stream_loader_controller.ping_time().as_secs_f32()
                    * bytes_per_second as f32) as usize,
                (READ_AHEAD_DURING_PLAYBACK.as_secs_f32() * bytes_per_second as f32) as usize,
            );
            stream_loader_controller.fetch_next(request_data_length);

            // Request the part we want to wait for blocking. This effecively means we wait for the previous request to partially complete.
            let wait_for_data_length = max(
                (READ_AHEAD_BEFORE_PLAYBACK_ROUNDTRIPS
                    * stream_loader_controller.ping_time().as_secs_f32()
                    * bytes_per_second as f32) as usize,
                (READ_AHEAD_BEFORE_PLAYBACK.as_secs_f32() * bytes_per_second as f32) as usize,
            );
            stream_loader_controller.fetch_next_blocking(wait_for_data_length);
        }
    }
}

impl Drop for PlayerInternal {
    fn drop(&mut self) {
        debug!("drop PlayerInternal[{}]", self.session.session_id());
    }
}

impl ::std::fmt::Debug for PlayerCommand {
    fn fmt(&self, f: &mut ::std::fmt::Formatter) -> ::std::fmt::Result {
        match *self {
            PlayerCommand::Load {
                track_id,
                play,
                position_ms,
                ..
            } => f
                .debug_tuple("Load")
                .field(&track_id)
                .field(&play)
                .field(&position_ms)
                .finish(),
            PlayerCommand::Preload { track_id } => {
                f.debug_tuple("Preload").field(&track_id).finish()
            }
            PlayerCommand::Play => f.debug_tuple("Play").finish(),
            PlayerCommand::Pause => f.debug_tuple("Pause").finish(),
            PlayerCommand::Stop => f.debug_tuple("Stop").finish(),
            PlayerCommand::Seek(position) => f.debug_tuple("Seek").field(&position).finish(),
            PlayerCommand::AddEventSender(_) => f.debug_tuple("AddEventSender").finish(),
            PlayerCommand::SetSinkEventCallback(_) => {
                f.debug_tuple("SetSinkEventCallback").finish()
            }
            PlayerCommand::EmitVolumeSetEvent(volume) => {
                f.debug_tuple("VolumeSet").field(&volume).finish()
            }
        }
    }
}

impl ::std::fmt::Debug for PlayerState {
    fn fmt(&self, f: &mut ::std::fmt::Formatter<'_>) -> ::std::fmt::Result {
        use PlayerState::*;
        match *self {
            Stopped => f.debug_struct("Stopped").finish(),
            Loading {
                track_id,
                play_request_id,
                ..
            } => f
                .debug_struct("Loading")
                .field("track_id", &track_id)
                .field("play_request_id", &play_request_id)
                .finish(),
            Paused {
                track_id,
                play_request_id,
                ..
            } => f
                .debug_struct("Paused")
                .field("track_id", &track_id)
                .field("play_request_id", &play_request_id)
                .finish(),
            Playing {
                track_id,
                play_request_id,
                ..
            } => f
                .debug_struct("Playing")
                .field("track_id", &track_id)
                .field("play_request_id", &play_request_id)
                .finish(),
            EndOfTrack {
                track_id,
                play_request_id,
                ..
            } => f
                .debug_struct("EndOfTrack")
                .field("track_id", &track_id)
                .field("play_request_id", &play_request_id)
                .finish(),
            Invalid => f.debug_struct("Invalid").finish(),
        }
    }
}
struct Subfile<T: Read + Seek> {
    stream: T,
    offset: u64,
}

impl<T: Read + Seek> Subfile<T> {
    pub fn new(mut stream: T, offset: u64) -> Subfile<T> {
        stream.seek(SeekFrom::Start(offset)).unwrap();
        Subfile { stream, offset }
    }
}

impl<T: Read + Seek> Read for Subfile<T> {
    fn read(&mut self, buf: &mut [u8]) -> io::Result<usize> {
        self.stream.read(buf)
    }
}

impl<T: Read + Seek> Seek for Subfile<T> {
    fn seek(&mut self, mut pos: SeekFrom) -> io::Result<u64> {
        pos = match pos {
            SeekFrom::Start(offset) => SeekFrom::Start(offset + self.offset),
            x => x,
        };

        let newpos = self.stream.seek(pos)?;
        if newpos > self.offset {
            Ok(newpos - self.offset)
        } else {
            Ok(0)
        }
    }
}<|MERGE_RESOLUTION|>--- conflicted
+++ resolved
@@ -30,8 +30,6 @@
 
 const PRELOAD_NEXT_TRACK_BEFORE_END_DURATION_MS: u32 = 30000;
 pub const DB_VOLTAGE_RATIO: f64 = 20.0;
-
-const LAGGING_SECONDS: u64 = 1;
 
 pub struct Player {
     commands: Option<mpsc::UnboundedSender<PlayerCommand>>,
@@ -972,7 +970,7 @@
                                         .as_millis()
                                         as i64
                                         - stream_position_millis as i64;
-                                    lag > Duration::from_secs(LAGGING_SECONDS).as_millis() as i64
+                                    lag > Duration::from_secs(1).as_millis() as i64
                                 }
                             };
                             if notify_about_position {
@@ -1213,10 +1211,15 @@
                                                 + shaped_limiter_strength * self.limiter_factor;
                                     };
 
-                                    let normalisation_attack_f32 =
-                                        self.config.normalisation_attack.as_secs_f32();
-                                    let normalisation_release_f32 =
-                                        self.config.normalisation_release.as_secs_f32();
+                                    // Cast the fields here for better readability
+                                    let normalisation_attack =
+                                        self.config.normalisation_attack.as_secs_f64();
+                                    let normalisation_release =
+                                        self.config.normalisation_release.as_secs_f64();
+                                    let limiter_release_counter =
+                                        self.limiter_release_counter as f64;
+                                    let limiter_attack_counter = self.limiter_attack_counter as f64;
+                                    let samples_per_second = SAMPLES_PER_SECOND as f64;
 
                                     // Always check for peaks, even when the limiter is already active.
                                     // There may be even higher peaks than we initially targeted.
@@ -1227,35 +1230,19 @@
                                         if self.limiter_release_counter > 0 {
                                             // A peak was encountered while releasing the limiter;
                                             // synchronize with the current release limiter strength.
-                                            self.limiter_attack_counter = (((SAMPLES_PER_SECOND
-<<<<<<< HEAD
-                                                as f32
-                                                * normalisation_release_f32)
-                                                - self.limiter_release_counter as f32)
-                                                / (normalisation_release_f32
-                                                    / normalisation_attack_f32))
-=======
-                                                as f64
-                                                * self.config.normalisation_release)
-                                                - self.limiter_release_counter as f64)
-                                                / (self.config.normalisation_release
-                                                    / self.config.normalisation_attack))
->>>>>>> bae18349
+                                            self.limiter_attack_counter = (((samples_per_second
+                                                * normalisation_release)
+                                                - limiter_release_counter)
+                                                / (normalisation_release / normalisation_attack))
                                                 as u32;
                                             self.limiter_release_counter = 0;
                                         }
 
                                         self.limiter_attack_counter =
                                             self.limiter_attack_counter.saturating_add(1);
-<<<<<<< HEAD
-                                        self.limiter_strength = self.limiter_attack_counter as f32
-                                            / (SAMPLES_PER_SECOND as f32
-                                                * normalisation_attack_f32);
-=======
-                                        self.limiter_strength = self.limiter_attack_counter as f64
-                                            / (SAMPLES_PER_SECOND as f64
-                                                * self.config.normalisation_attack);
->>>>>>> bae18349
+
+                                        self.limiter_strength = limiter_attack_counter
+                                            / (samples_per_second * normalisation_attack);
 
                                         if abs_sample > self.limiter_peak_sample {
                                             self.limiter_peak_sample = abs_sample;
@@ -1269,20 +1256,10 @@
                                             // the limiter reached full strength. For that reason
                                             // start the release by synchronizing with the current
                                             // attack limiter strength.
-                                            self.limiter_release_counter = (((SAMPLES_PER_SECOND
-<<<<<<< HEAD
-                                                as f32
-                                                * normalisation_attack_f32)
-                                                - self.limiter_attack_counter as f32)
-                                                * (normalisation_release_f32
-                                                    / normalisation_attack_f32))
-=======
-                                                as f64
-                                                * self.config.normalisation_attack)
-                                                - self.limiter_attack_counter as f64)
-                                                * (self.config.normalisation_release
-                                                    / self.config.normalisation_attack))
->>>>>>> bae18349
+                                            self.limiter_release_counter = (((samples_per_second
+                                                * normalisation_attack)
+                                                - limiter_attack_counter)
+                                                * (normalisation_release / normalisation_attack))
                                                 as u32;
                                             self.limiter_attack_counter = 0;
                                         }
@@ -1291,30 +1268,14 @@
                                             self.limiter_release_counter.saturating_add(1);
 
                                         if self.limiter_release_counter
-<<<<<<< HEAD
-                                            > (SAMPLES_PER_SECOND as f32
-                                                * normalisation_release_f32)
-=======
-                                            > (SAMPLES_PER_SECOND as f64
-                                                * self.config.normalisation_release)
->>>>>>> bae18349
-                                                as u32
+                                            > (samples_per_second * normalisation_release) as u32
                                         {
                                             self.reset_limiter();
                                         } else {
-<<<<<<< HEAD
-                                            self.limiter_strength = ((SAMPLES_PER_SECOND as f32
-                                                * normalisation_release_f32)
-                                                - self.limiter_release_counter as f32)
-                                                / (SAMPLES_PER_SECOND as f32
-                                                    * normalisation_release_f32);
-=======
-                                            self.limiter_strength = ((SAMPLES_PER_SECOND as f64
-                                                * self.config.normalisation_release)
-                                                - self.limiter_release_counter as f64)
-                                                / (SAMPLES_PER_SECOND as f64
-                                                    * self.config.normalisation_release);
->>>>>>> bae18349
+                                            self.limiter_strength = ((samples_per_second
+                                                * normalisation_release)
+                                                - limiter_release_counter)
+                                                / (samples_per_second * normalisation_release);
                                         }
                                     }
                                 }
