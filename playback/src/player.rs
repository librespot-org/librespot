use std::{
    cmp::max,
    collections::HashMap,
    fmt,
    future::Future,
    io::{self, Read, Seek, SeekFrom},
    mem,
    pin::Pin,
    process::exit,
    sync::{
        atomic::{AtomicUsize, Ordering},
        Arc,
    },
    task::{Context, Poll},
    thread,
    time::{Duration, Instant},
};

use byteorder::{LittleEndian, ReadBytesExt};
use futures_util::{
    future, future::FusedFuture, stream::futures_unordered::FuturesUnordered, StreamExt,
    TryFutureExt,
};
use parking_lot::Mutex;
use symphonia::core::io::MediaSource;
use tokio::sync::{mpsc, oneshot};

use crate::{
    audio::{
        AudioDecrypt, AudioFile, StreamLoaderController, READ_AHEAD_BEFORE_PLAYBACK,
        READ_AHEAD_BEFORE_PLAYBACK_ROUNDTRIPS, READ_AHEAD_DURING_PLAYBACK,
        READ_AHEAD_DURING_PLAYBACK_ROUNDTRIPS,
    },
    audio_backend::Sink,
    config::{Bitrate, NormalisationMethod, NormalisationType, PlayerConfig},
    convert::Converter,
    core::{util::SeqGenerator, Error, Session, SpotifyId},
    decoder::{AudioDecoder, AudioPacket, AudioPacketPosition, SymphoniaDecoder},
    metadata::audio::{AudioFileFormat, AudioFiles, AudioItem},
    mixer::AudioFilter,
};

#[cfg(feature = "passthrough-decoder")]
use crate::decoder::PassthroughDecoder;

use crate::SAMPLES_PER_SECOND;

const PRELOAD_NEXT_TRACK_BEFORE_END_DURATION_MS: u32 = 30000;
pub const DB_VOLTAGE_RATIO: f64 = 20.0;
pub const PCM_AT_0DBFS: f64 = 1.0;

// Spotify inserts a custom Ogg packet at the start with custom metadata values, that you would
// otherwise expect in Vorbis comments. This packet isn't well-formed and players may balk at it.
const SPOTIFY_OGG_HEADER_END: u64 = 0xa7;

pub type PlayerResult = Result<(), Error>;

pub struct Player {
    commands: Option<mpsc::UnboundedSender<PlayerCommand>>,
    thread_handle: Option<thread::JoinHandle<()>>,
    play_request_id_generator: SeqGenerator<u64>,
}

#[derive(PartialEq, Debug, Clone, Copy)]
pub enum SinkStatus {
    Running,
    Closed,
    TemporarilyClosed,
}

pub type SinkEventCallback = Box<dyn Fn(SinkStatus) + Send>;

struct PlayerInternal {
    session: Session,
    config: PlayerConfig,
    commands: mpsc::UnboundedReceiver<PlayerCommand>,
    load_handles: Arc<Mutex<HashMap<thread::ThreadId, thread::JoinHandle<()>>>>,

    state: PlayerState,
    preload: PlayerPreload,
    sink: Box<dyn Sink>,
    sink_status: SinkStatus,
    sink_event_callback: Option<SinkEventCallback>,
    audio_filter: Option<Box<dyn AudioFilter + Send>>,
    event_senders: Vec<mpsc::UnboundedSender<PlayerEvent>>,
    converter: Converter,

    normalisation_integrator: f64,
    normalisation_peak: f64,

    auto_normalise_as_album: bool,

    player_id: usize,
}

static PLAYER_COUNTER: AtomicUsize = AtomicUsize::new(0);

enum PlayerCommand {
    Load {
        track_id: SpotifyId,
        play_request_id: u64,
        play: bool,
        position_ms: u32,
    },
    Preload {
        track_id: SpotifyId,
    },
    Play,
    Pause,
    Stop,
    Seek(u32),
    AddEventSender(mpsc::UnboundedSender<PlayerEvent>),
    SetSinkEventCallback(Option<SinkEventCallback>),
    EmitVolumeSetEvent(u16),
    SetAutoNormaliseAsAlbum(bool),
    SkipExplicitContent(),
}

#[derive(Debug, Clone)]
pub enum PlayerEvent {
    // Fired when the player is stopped (e.g. by issuing a "stop" command to the player).
    Stopped {
        play_request_id: u64,
        track_id: SpotifyId,
    },
    // The player started working on playback of a track while it was in a stopped state.
    // This is always immediately followed up by a "Loading" or "Playing" event.
    Started {
        play_request_id: u64,
        track_id: SpotifyId,
        position_ms: u32,
    },
    // Same as started but in the case that the player already had a track loaded.
    // The player was either playing the loaded track or it was paused.
    Changed {
        old_track_id: SpotifyId,
        new_track_id: SpotifyId,
    },
    // The player is delayed by loading a track.
    Loading {
        play_request_id: u64,
        track_id: SpotifyId,
        position_ms: u32,
    },
    // The player is preloading a track.
    Preloading {
        track_id: SpotifyId,
    },
    // The player is playing a track.
    // This event is issued at the start of playback of whenever the position must be communicated
    // because it is out of sync. This includes:
    // start of a track
    // un-pausing
    // after a seek
    // after a buffer-underrun
    Playing {
        play_request_id: u64,
        track_id: SpotifyId,
        position_ms: u32,
        duration_ms: u32,
    },
    // The player entered a paused state.
    Paused {
        play_request_id: u64,
        track_id: SpotifyId,
        position_ms: u32,
        duration_ms: u32,
    },
    // The player thinks it's a good idea to issue a preload command for the next track now.
    // This event is intended for use within spirc.
    TimeToPreloadNextTrack {
        play_request_id: u64,
        track_id: SpotifyId,
    },
    // The player reached the end of a track.
    // This event is intended for use within spirc. Spirc will respond by issuing another command
    // which will trigger another event (e.g. Changed or Stopped)
    EndOfTrack {
        play_request_id: u64,
        track_id: SpotifyId,
    },
    // The player was unable to load the requested track.
    Unavailable {
        play_request_id: u64,
        track_id: SpotifyId,
    },
    // The mixer volume was set to a new level.
    VolumeSet {
        volume: u16,
    },
}

impl PlayerEvent {
    pub fn get_play_request_id(&self) -> Option<u64> {
        use PlayerEvent::*;
        match self {
            Loading {
                play_request_id, ..
            }
            | Unavailable {
                play_request_id, ..
            }
            | Started {
                play_request_id, ..
            }
            | Playing {
                play_request_id, ..
            }
            | TimeToPreloadNextTrack {
                play_request_id, ..
            }
            | EndOfTrack {
                play_request_id, ..
            }
            | Paused {
                play_request_id, ..
            }
            | Stopped {
                play_request_id, ..
            } => Some(*play_request_id),
            Changed { .. } | Preloading { .. } | VolumeSet { .. } => None,
        }
    }
}

pub type PlayerEventChannel = mpsc::UnboundedReceiver<PlayerEvent>;

pub fn db_to_ratio(db: f64) -> f64 {
    f64::powf(10.0, db / DB_VOLTAGE_RATIO)
}

pub fn ratio_to_db(ratio: f64) -> f64 {
    ratio.log10() * DB_VOLTAGE_RATIO
}

pub fn duration_to_coefficient(duration: Duration) -> f64 {
    f64::exp(-1.0 / (duration.as_secs_f64() * SAMPLES_PER_SECOND as f64))
}

pub fn coefficient_to_duration(coefficient: f64) -> Duration {
    Duration::from_secs_f64(-1.0 / f64::ln(coefficient) / SAMPLES_PER_SECOND as f64)
}

#[derive(Clone, Copy, Debug)]
pub struct NormalisationData {
    // Spotify provides these as `f32`, but audio metadata can contain up to `f64`.
    // Also, this negates the need for casting during sample processing.
    pub track_gain_db: f64,
    pub track_peak: f64,
    pub album_gain_db: f64,
    pub album_peak: f64,
}

impl Default for NormalisationData {
    fn default() -> Self {
        Self {
            track_gain_db: 0.0,
            track_peak: 1.0,
            album_gain_db: 0.0,
            album_peak: 1.0,
        }
    }
}

impl NormalisationData {
    fn parse_from_ogg<T: Read + Seek>(mut file: T) -> io::Result<NormalisationData> {
        const SPOTIFY_NORMALIZATION_HEADER_START_OFFSET: u64 = 144;
        let newpos = file.seek(SeekFrom::Start(SPOTIFY_NORMALIZATION_HEADER_START_OFFSET))?;
        if newpos != SPOTIFY_NORMALIZATION_HEADER_START_OFFSET {
            error!(
                "NormalisationData::parse_from_file seeking to {} but position is now {}",
                SPOTIFY_NORMALIZATION_HEADER_START_OFFSET, newpos
            );
            error!("Falling back to default (non-track and non-album) normalisation data.");
            return Ok(NormalisationData::default());
        }

        let track_gain_db = file.read_f32::<LittleEndian>()? as f64;
        let track_peak = file.read_f32::<LittleEndian>()? as f64;
        let album_gain_db = file.read_f32::<LittleEndian>()? as f64;
        let album_peak = file.read_f32::<LittleEndian>()? as f64;

        let r = NormalisationData {
            track_gain_db,
            track_peak,
            album_gain_db,
            album_peak,
        };

        Ok(r)
    }

    fn get_factor(config: &PlayerConfig, data: NormalisationData) -> f64 {
        if !config.normalisation {
            return 1.0;
        }

        let (gain_db, gain_peak) = if config.normalisation_type == NormalisationType::Album {
            (data.album_gain_db, data.album_peak)
        } else {
            (data.track_gain_db, data.track_peak)
        };

        // As per the ReplayGain 1.0 & 2.0 (proposed) spec:
        // https://wiki.hydrogenaud.io/index.php?title=ReplayGain_1.0_specification#Clipping_prevention
        // https://wiki.hydrogenaud.io/index.php?title=ReplayGain_2.0_specification#Clipping_prevention
        let normalisation_factor = if config.normalisation_method == NormalisationMethod::Basic {
            // For Basic Normalisation, factor = min(ratio of (ReplayGain + PreGain), 1.0 / peak level).
            // https://wiki.hydrogenaud.io/index.php?title=ReplayGain_1.0_specification#Peak_amplitude
            // https://wiki.hydrogenaud.io/index.php?title=ReplayGain_2.0_specification#Peak_amplitude
            // We then limit that to 1.0 as not to exceed dBFS (0.0 dB).
            let factor = f64::min(
                db_to_ratio(gain_db + config.normalisation_pregain_db),
                PCM_AT_0DBFS / gain_peak,
            );

            if factor > PCM_AT_0DBFS {
                info!(
                    "Lowering gain by {:.2} dB for the duration of this track to avoid potentially exceeding dBFS.",
                    ratio_to_db(factor)
                );

                PCM_AT_0DBFS
            } else {
                factor
            }
        } else {
            // For Dynamic Normalisation it's up to the player to decide,
            // factor = ratio of (ReplayGain + PreGain).
            // We then let the dynamic limiter handle gain reduction.
            let factor = db_to_ratio(gain_db + config.normalisation_pregain_db);
            let threshold_ratio = db_to_ratio(config.normalisation_threshold_dbfs);

            if factor > PCM_AT_0DBFS {
                let factor_db = gain_db + config.normalisation_pregain_db;
                let limiting_db = factor_db + config.normalisation_threshold_dbfs.abs();

                warn!(
                    "This track may exceed dBFS by {:.2} dB and be subject to {:.2} dB of dynamic limiting at it's peak.",
                    factor_db, limiting_db
                );
            } else if factor > threshold_ratio {
                let limiting_db = gain_db
                    + config.normalisation_pregain_db
                    + config.normalisation_threshold_dbfs.abs();

                info!(
                    "This track may be subject to {:.2} dB of dynamic limiting at it's peak.",
                    limiting_db
                );
            }

            factor
        };

        debug!("Normalisation Data: {:?}", data);
        debug!(
            "Calculated Normalisation Factor for {:?}: {:.2}%",
            config.normalisation_type,
            normalisation_factor * 100.0
        );

        normalisation_factor
    }
}

impl Player {
    pub fn new<F>(
        config: PlayerConfig,
        session: Session,
        audio_filter: Option<Box<dyn AudioFilter + Send>>,
        sink_builder: F,
    ) -> (Player, PlayerEventChannel)
    where
        F: FnOnce() -> Box<dyn Sink> + Send + 'static,
    {
        let (cmd_tx, cmd_rx) = mpsc::unbounded_channel();
        let (event_sender, event_receiver) = mpsc::unbounded_channel();

        if config.normalisation {
            debug!("Normalisation Type: {:?}", config.normalisation_type);
            debug!(
                "Normalisation Pregain: {:.1} dB",
                config.normalisation_pregain_db
            );
            debug!(
                "Normalisation Threshold: {:.1} dBFS",
                config.normalisation_threshold_dbfs
            );
            debug!("Normalisation Method: {:?}", config.normalisation_method);

            if config.normalisation_method == NormalisationMethod::Dynamic {
                // as_millis() has rounding errors (truncates)
                debug!(
                    "Normalisation Attack: {:.0} ms",
                    coefficient_to_duration(config.normalisation_attack_cf).as_secs_f64() * 1000.
                );
                debug!(
                    "Normalisation Release: {:.0} ms",
                    coefficient_to_duration(config.normalisation_release_cf).as_secs_f64() * 1000.
                );
                debug!("Normalisation Knee: {} dB", config.normalisation_knee_db);
            }
        }

        let handle = thread::spawn(move || {
            let player_id = PLAYER_COUNTER.fetch_add(1, Ordering::AcqRel);
            debug!("new Player [{}]", player_id);

            let converter = Converter::new(config.ditherer);

            let internal = PlayerInternal {
                session,
                config,
                commands: cmd_rx,
                load_handles: Arc::new(Mutex::new(HashMap::new())),

                state: PlayerState::Stopped,
                preload: PlayerPreload::None,
                sink: sink_builder(),
                sink_status: SinkStatus::Closed,
                sink_event_callback: None,
                audio_filter,
                event_senders: [event_sender].to_vec(),
                converter,

                normalisation_peak: 0.0,
                normalisation_integrator: 0.0,

                auto_normalise_as_album: false,

                player_id,
            };

            // While PlayerInternal is written as a future, it still contains blocking code.
            // It must be run by using block_on() in a dedicated thread.
            let runtime = tokio::runtime::Runtime::new().expect("Failed to create Tokio runtime");
            runtime.block_on(internal);

            debug!("PlayerInternal thread finished.");
        });

        (
            Player {
                commands: Some(cmd_tx),
                thread_handle: Some(handle),
                play_request_id_generator: SeqGenerator::new(0),
            },
            event_receiver,
        )
    }

    fn command(&self, cmd: PlayerCommand) {
        if let Some(commands) = self.commands.as_ref() {
            if let Err(e) = commands.send(cmd) {
                error!("Player Commands Error: {}", e);
            }
        }
    }

    pub fn load(&mut self, track_id: SpotifyId, start_playing: bool, position_ms: u32) -> u64 {
        let play_request_id = self.play_request_id_generator.get();
        self.command(PlayerCommand::Load {
            track_id,
            play_request_id,
            play: start_playing,
            position_ms,
        });

        play_request_id
    }

    pub fn preload(&self, track_id: SpotifyId) {
        self.command(PlayerCommand::Preload { track_id });
    }

    pub fn play(&self) {
        self.command(PlayerCommand::Play)
    }

    pub fn pause(&self) {
        self.command(PlayerCommand::Pause)
    }

    pub fn stop(&self) {
        self.command(PlayerCommand::Stop)
    }

    pub fn seek(&self, position_ms: u32) {
        self.command(PlayerCommand::Seek(position_ms));
    }

    pub fn get_player_event_channel(&self) -> PlayerEventChannel {
        let (event_sender, event_receiver) = mpsc::unbounded_channel();
        self.command(PlayerCommand::AddEventSender(event_sender));
        event_receiver
    }

    pub async fn await_end_of_track(&self) {
        let mut channel = self.get_player_event_channel();
        while let Some(event) = channel.recv().await {
            if matches!(
                event,
                PlayerEvent::EndOfTrack { .. } | PlayerEvent::Stopped { .. }
            ) {
                return;
            }
        }
    }

    pub fn set_sink_event_callback(&self, callback: Option<SinkEventCallback>) {
        self.command(PlayerCommand::SetSinkEventCallback(callback));
    }

    pub fn emit_volume_set_event(&self, volume: u16) {
        self.command(PlayerCommand::EmitVolumeSetEvent(volume));
    }

    pub fn set_auto_normalise_as_album(&self, setting: bool) {
        self.command(PlayerCommand::SetAutoNormaliseAsAlbum(setting));
    }

    pub fn skip_explicit_content(&self) {
        self.command(PlayerCommand::SkipExplicitContent());
    }
}

impl Drop for Player {
    fn drop(&mut self) {
        debug!("Shutting down player thread ...");
        self.commands = None;
        if let Some(handle) = self.thread_handle.take() {
            if let Err(e) = handle.join() {
                error!("Player thread Error: {:?}", e);
            }
        }
    }
}

struct PlayerLoadedTrackData {
    decoder: Decoder,
    normalisation_data: NormalisationData,
    stream_loader_controller: StreamLoaderController,
    bytes_per_second: usize,
    duration_ms: u32,
    stream_position_ms: u32,
    is_explicit: bool,
}

enum PlayerPreload {
    None,
    Loading {
        track_id: SpotifyId,
        loader: Pin<Box<dyn FusedFuture<Output = Result<PlayerLoadedTrackData, ()>> + Send>>,
    },
    Ready {
        track_id: SpotifyId,
        loaded_track: Box<PlayerLoadedTrackData>,
    },
}

type Decoder = Box<dyn AudioDecoder + Send>;

enum PlayerState {
    Stopped,
    Loading {
        track_id: SpotifyId,
        play_request_id: u64,
        start_playback: bool,
        loader: Pin<Box<dyn FusedFuture<Output = Result<PlayerLoadedTrackData, ()>> + Send>>,
    },
    Paused {
        track_id: SpotifyId,
        play_request_id: u64,
        decoder: Decoder,
        normalisation_data: NormalisationData,
        normalisation_factor: f64,
        stream_loader_controller: StreamLoaderController,
        bytes_per_second: usize,
        duration_ms: u32,
        stream_position_ms: u32,
        suggested_to_preload_next_track: bool,
        is_explicit: bool,
    },
    Playing {
        track_id: SpotifyId,
        play_request_id: u64,
        decoder: Decoder,
        normalisation_data: NormalisationData,
        normalisation_factor: f64,
        stream_loader_controller: StreamLoaderController,
        bytes_per_second: usize,
        duration_ms: u32,
        stream_position_ms: u32,
        reported_nominal_start_time: Option<Instant>,
        suggested_to_preload_next_track: bool,
        is_explicit: bool,
    },
    EndOfTrack {
        track_id: SpotifyId,
        play_request_id: u64,
        loaded_track: PlayerLoadedTrackData,
    },
    Invalid,
}

impl PlayerState {
    fn is_playing(&self) -> bool {
        use self::PlayerState::*;
        match *self {
            Stopped | EndOfTrack { .. } | Paused { .. } | Loading { .. } => false,
            Playing { .. } => true,
            Invalid => {
                error!("PlayerState::is_playing in invalid state");
                exit(1);
            }
        }
    }

    #[allow(dead_code)]
    fn is_stopped(&self) -> bool {
        use self::PlayerState::*;
        matches!(self, Stopped)
    }

    #[allow(dead_code)]
    fn is_loading(&self) -> bool {
        use self::PlayerState::*;
        matches!(self, Loading { .. })
    }

    fn decoder(&mut self) -> Option<&mut Decoder> {
        use self::PlayerState::*;
        match *self {
            Stopped | EndOfTrack { .. } | Loading { .. } => None,
            Paused {
                ref mut decoder, ..
            }
            | Playing {
                ref mut decoder, ..
            } => Some(decoder),
            Invalid => {
                error!("PlayerState::decoder in invalid state");
                exit(1);
            }
        }
    }

    fn playing_to_end_of_track(&mut self) {
        use self::PlayerState::*;
        let new_state = mem::replace(self, Invalid);
        match new_state {
            Playing {
                track_id,
                play_request_id,
                decoder,
                duration_ms,
                bytes_per_second,
                normalisation_data,
                stream_loader_controller,
                stream_position_ms,
                is_explicit,
                ..
            } => {
                *self = EndOfTrack {
                    track_id,
                    play_request_id,
                    loaded_track: PlayerLoadedTrackData {
                        decoder,
                        normalisation_data,
                        stream_loader_controller,
                        bytes_per_second,
                        duration_ms,
                        stream_position_ms,
                        is_explicit,
                    },
                };
            }
            _ => {
                error!(
                    "Called playing_to_end_of_track in non-playing state: {:?}",
                    new_state
                );
                exit(1);
            }
        }
    }

    fn paused_to_playing(&mut self) {
        use self::PlayerState::*;
        let new_state = mem::replace(self, Invalid);
        match new_state {
            Paused {
                track_id,
                play_request_id,
                decoder,
                normalisation_data,
                normalisation_factor,
                stream_loader_controller,
                duration_ms,
                bytes_per_second,
                stream_position_ms,
                suggested_to_preload_next_track,
                is_explicit,
            } => {
                *self = Playing {
                    track_id,
                    play_request_id,
                    decoder,
                    normalisation_data,
                    normalisation_factor,
                    stream_loader_controller,
                    duration_ms,
                    bytes_per_second,
                    stream_position_ms,
                    reported_nominal_start_time: None,
                    suggested_to_preload_next_track,
                    is_explicit,
                };
            }
            _ => {
                error!(
                    "PlayerState::paused_to_playing in invalid state: {:?}",
                    new_state
                );
                exit(1);
            }
        }
    }

    fn playing_to_paused(&mut self) {
        use self::PlayerState::*;
        let new_state = mem::replace(self, Invalid);
        match new_state {
            Playing {
                track_id,
                play_request_id,
                decoder,
                normalisation_data,
                normalisation_factor,
                stream_loader_controller,
                duration_ms,
                bytes_per_second,
                stream_position_ms,
                reported_nominal_start_time: _,
                suggested_to_preload_next_track,
                is_explicit,
            } => {
                *self = Paused {
                    track_id,
                    play_request_id,
                    decoder,
                    normalisation_data,
                    normalisation_factor,
                    stream_loader_controller,
                    duration_ms,
                    bytes_per_second,
                    stream_position_ms,
                    suggested_to_preload_next_track,
                    is_explicit,
                };
            }
            _ => {
                error!(
                    "PlayerState::playing_to_paused in invalid state: {:?}",
                    new_state
                );
                exit(1);
            }
        }
    }
}

struct PlayerTrackLoader {
    session: Session,
    config: PlayerConfig,
}

impl PlayerTrackLoader {
    async fn find_available_alternative(&self, audio: AudioItem) -> Option<AudioItem> {
        if let Err(e) = audio.availability {
            error!("Track is unavailable: {}", e);
            None
        } else if !audio.files.is_empty() {
            Some(audio)
        } else if let Some(alternatives) = &audio.alternatives {
            let alternatives: FuturesUnordered<_> = alternatives
                .iter()
                .map(|alt_id| AudioItem::get_file(&self.session, *alt_id))
                .collect();

            alternatives
                .filter_map(|x| future::ready(x.ok()))
                .filter(|x| future::ready(x.availability.is_ok()))
                .next()
                .await
        } else {
            error!("Track should be available, but no alternatives found.");
            None
        }
    }

    fn stream_data_rate(&self, format: AudioFileFormat) -> usize {
        let kbps = match format {
            AudioFileFormat::OGG_VORBIS_96 => 12,
            AudioFileFormat::OGG_VORBIS_160 => 20,
            AudioFileFormat::OGG_VORBIS_320 => 40,
            AudioFileFormat::MP3_256 => 32,
            AudioFileFormat::MP3_320 => 40,
            AudioFileFormat::MP3_160 => 20,
            AudioFileFormat::MP3_96 => 12,
            AudioFileFormat::MP3_160_ENC => 20,
            AudioFileFormat::AAC_24 => 3,
            AudioFileFormat::AAC_48 => 6,
            AudioFileFormat::FLAC_FLAC => 112, // assume 900 kbit/s on average
        };
        kbps * 1024
    }

    async fn load_track(
        &self,
        spotify_id: SpotifyId,
        position_ms: u32,
    ) -> Option<PlayerLoadedTrackData> {
<<<<<<< HEAD
        let audio = match AudioItem::get_file(&self.session, spotify_id).await {
            Ok(audio) => audio,
=======
        let audio = match AudioItem::get_audio_item(&self.session, spotify_id).await {
            Ok(audio) => match self.find_available_alternative(audio).await {
                Some(audio) => audio,
                None => {
                    warn!(
                        "<{}> is not available",
                        spotify_id.to_uri().unwrap_or_default()
                    );
                    return None;
                }
            },
>>>>>>> 616809b6
            Err(e) => {
                error!("Unable to load audio item: {:?}", e);
                return None;
            }
        };

        info!(
            "Loading <{}> with Spotify URI <{}>",
            audio.name, audio.spotify_uri
        );

        let is_explicit = audio.is_explicit;
        if is_explicit {
            if let Some(value) = self.session.get_user_attribute("filter-explicit-content") {
                if &value == "1" {
                    warn!("Track is marked as explicit, which client setting forbids.");
                    return None;
                }
            }
        }

<<<<<<< HEAD
        let audio = match self.find_available_alternative(audio).await {
            Some(audio) => audio,
            None => {
                error!(
                    "<{}> is not available",
                    spotify_id.to_uri().unwrap_or_default()
                );
                return None;
            }
        };

=======
>>>>>>> 616809b6
        if audio.duration < 0 {
            error!(
                "Track duration for <{}> cannot be {}",
                spotify_id.to_uri().unwrap_or_default(),
                audio.duration
            );
            return None;
        }
        let duration_ms = audio.duration as u32;

        // (Most) podcasts seem to support only 96 kbps Ogg Vorbis, so fall back to it
        let formats = match self.config.bitrate {
            Bitrate::Bitrate96 => [
                AudioFileFormat::OGG_VORBIS_96,
                AudioFileFormat::MP3_96,
                AudioFileFormat::OGG_VORBIS_160,
                AudioFileFormat::MP3_160,
                AudioFileFormat::MP3_256,
                AudioFileFormat::OGG_VORBIS_320,
                AudioFileFormat::MP3_320,
            ],
            Bitrate::Bitrate160 => [
                AudioFileFormat::OGG_VORBIS_160,
                AudioFileFormat::MP3_160,
                AudioFileFormat::OGG_VORBIS_96,
                AudioFileFormat::MP3_96,
                AudioFileFormat::MP3_256,
                AudioFileFormat::OGG_VORBIS_320,
                AudioFileFormat::MP3_320,
            ],
            Bitrate::Bitrate320 => [
                AudioFileFormat::OGG_VORBIS_320,
                AudioFileFormat::MP3_320,
                AudioFileFormat::MP3_256,
                AudioFileFormat::OGG_VORBIS_160,
                AudioFileFormat::MP3_160,
                AudioFileFormat::OGG_VORBIS_96,
                AudioFileFormat::MP3_96,
            ],
        };

<<<<<<< HEAD
        let entry = formats.iter().find_map(|format| {
            if let Some(&file_id) = audio.files.get(format) {
                Some((*format, file_id))
            } else {
                None
            }
        });

        let (format, file_id) = match entry {
            Some(t) => t,
            None => {
                error!("<{}> is not available in any supported format", audio.name);
                return None;
            }
        };
=======
        let (format, file_id) =
            match formats
                .iter()
                .find_map(|format| match audio.files.get(format) {
                    Some(&file_id) => Some((*format, file_id)),
                    _ => None,
                }) {
                Some(t) => t,
                None => {
                    warn!("<{}> is not available in any supported format", audio.name);
                    return None;
                }
            };
>>>>>>> 616809b6

        let bytes_per_second = self.stream_data_rate(format);

        // This is only a loop to be able to reload the file if an error occurred
        // while opening a cached file.
        loop {
            let encrypted_file = AudioFile::open(&self.session, file_id, bytes_per_second);

            let encrypted_file = match encrypted_file.await {
                Ok(encrypted_file) => encrypted_file,
                Err(e) => {
                    error!("Unable to load encrypted file: {:?}", e);
                    return None;
                }
            };

            let is_cached = encrypted_file.is_cached();

            let stream_loader_controller = encrypted_file.get_stream_loader_controller().ok()?;

            // Not all audio files are encrypted. If we can't get a key, try loading the track
            // without decryption. If the file was encrypted after all, the decoder will fail
            // parsing and bail out, so we should be safe from outputting ear-piercing noise.
            let key = match self.session.audio_key().request(spotify_id, file_id).await {
                Ok(key) => Some(key),
                Err(e) => {
                    warn!("Unable to load key, continuing without decryption: {}", e);
                    None
                }
            };
            let mut decrypted_file = AudioDecrypt::new(key, encrypted_file);

            let is_ogg_vorbis = AudioFiles::is_ogg_vorbis(format);
            let (offset, mut normalisation_data) = if is_ogg_vorbis {
                // Spotify stores normalisation data in a custom Ogg packet instead of Vorbis comments.
                let normalisation_data =
                    NormalisationData::parse_from_ogg(&mut decrypted_file).ok();
                (SPOTIFY_OGG_HEADER_END, normalisation_data)
            } else {
                (0, None)
            };

            let audio_file = match Subfile::new(
                decrypted_file,
                offset,
                stream_loader_controller.len() as u64,
            ) {
                Ok(audio_file) => audio_file,
                Err(e) => {
                    error!("PlayerTrackLoader::load_track error opening subfile: {}", e);
                    return None;
                }
            };

            let mut symphonia_decoder = |audio_file, format| {
                SymphoniaDecoder::new(audio_file, format).map(|mut decoder| {
                    // For formats other that Vorbis, we'll try getting normalisation data from
                    // ReplayGain metadata fields, if present.
                    if normalisation_data.is_none() {
                        normalisation_data = decoder.normalisation_data();
                    }
                    Box::new(decoder) as Decoder
                })
            };

            #[cfg(feature = "passthrough-decoder")]
            let decoder_type = if self.config.passthrough {
                PassthroughDecoder::new(audio_file, format).map(|x| Box::new(x) as Decoder)
            } else {
                symphonia_decoder(audio_file, format)
            };

            #[cfg(not(feature = "passthrough-decoder"))]
            let decoder_type = symphonia_decoder(audio_file, format);

            let normalisation_data = normalisation_data.unwrap_or_else(|| {
                warn!("Unable to get normalisation data, continuing with defaults.");
                NormalisationData::default()
            });

            let mut decoder = match decoder_type {
                Ok(decoder) => decoder,
                Err(e) if is_cached => {
                    warn!(
                        "Unable to read cached audio file: {}. Trying to download it.",
                        e
                    );

                    match self.session.cache() {
                        Some(cache) => {
                            if cache.remove_file(file_id).is_err() {
                                error!("Error removing file from cache");
                                return None;
                            }
                        }
                        None => {
                            error!("If the audio file is cached, a cache should exist");
                            return None;
                        }
                    }

                    // Just try it again
                    continue;
                }
                Err(e) => {
                    error!("Unable to read audio file: {}", e);
                    return None;
                }
            };

            // Ensure the starting position. Even when we want to play from the beginning,
            // the cursor may have been moved by parsing normalisation data. This may not
            // matter for playback (but won't hurt either), but may be useful for the
            // passthrough decoder.
            let stream_position_ms = match decoder.seek(position_ms) {
                Ok(new_position_ms) => new_position_ms,
                Err(e) => {
                    error!(
                        "PlayerTrackLoader::load_track error seeking to starting position {}: {}",
                        position_ms, e
                    );
                    return None;
                }
            };

            // Ensure streaming mode now that we are ready to play from the requested position.
            stream_loader_controller.set_stream_mode();

            info!("<{}> ({} ms) loaded", audio.name, audio.duration);

            return Some(PlayerLoadedTrackData {
                decoder,
                normalisation_data,
                stream_loader_controller,
                bytes_per_second,
                duration_ms,
                stream_position_ms,
                is_explicit,
            });
        }
    }
}

impl Future for PlayerInternal {
    type Output = ();

    fn poll(mut self: Pin<&mut Self>, cx: &mut Context<'_>) -> Poll<()> {
        // While this is written as a future, it still contains blocking code.
        // It must be run on its own thread.
        let passthrough = self.config.passthrough;

        loop {
            let mut all_futures_completed_or_not_ready = true;

            // process commands that were sent to us
            let cmd = match self.commands.poll_recv(cx) {
                Poll::Ready(None) => return Poll::Ready(()), // client has disconnected - shut down.
                Poll::Ready(Some(cmd)) => {
                    all_futures_completed_or_not_ready = false;
                    Some(cmd)
                }
                _ => None,
            };

            if let Some(cmd) = cmd {
                if let Err(e) = self.handle_command(cmd) {
                    error!("Error handling command: {}", e);
                }
            }

            // Handle loading of a new track to play
            if let PlayerState::Loading {
                ref mut loader,
                track_id,
                start_playback,
                play_request_id,
            } = self.state
            {
                // The loader may be terminated if we are trying to load the same track
                // as before, and that track failed to open before.
                if !loader.as_mut().is_terminated() {
                    match loader.as_mut().poll(cx) {
                        Poll::Ready(Ok(loaded_track)) => {
                            self.start_playback(
                                track_id,
                                play_request_id,
                                loaded_track,
                                start_playback,
                            );
                            if let PlayerState::Loading { .. } = self.state {
                                error!("The state wasn't changed by start_playback()");
                                exit(1);
                            }
                        }
                        Poll::Ready(Err(e)) => {
                            error!(
                                "Skipping to next track, unable to load track <{:?}>: {:?}",
                                track_id, e
                            );
                            self.send_event(PlayerEvent::Unavailable {
                                track_id,
                                play_request_id,
                            })
                        }
                        Poll::Pending => (),
                    }
                }
            }

            // handle pending preload requests.
            if let PlayerPreload::Loading {
                ref mut loader,
                track_id,
            } = self.preload
            {
                match loader.as_mut().poll(cx) {
                    Poll::Ready(Ok(loaded_track)) => {
                        self.send_event(PlayerEvent::Preloading { track_id });
                        self.preload = PlayerPreload::Ready {
                            track_id,
                            loaded_track: Box::new(loaded_track),
                        };
                    }
                    Poll::Ready(Err(_)) => {
                        debug!("Unable to preload {:?}", track_id);
                        self.preload = PlayerPreload::None;
                        // Let Spirc know that the track was unavailable.
                        if let PlayerState::Playing {
                            play_request_id, ..
                        }
                        | PlayerState::Paused {
                            play_request_id, ..
                        } = self.state
                        {
                            self.send_event(PlayerEvent::Unavailable {
                                track_id,
                                play_request_id,
                            });
                        }
                    }
                    Poll::Pending => (),
                }
            }

            if self.state.is_playing() {
                self.ensure_sink_running();

                if let PlayerState::Playing {
                    track_id,
                    play_request_id,
                    ref mut decoder,
                    normalisation_factor,
                    ref mut stream_position_ms,
                    ref mut reported_nominal_start_time,
                    duration_ms,
                    ..
                } = self.state
                {
                    match decoder.next_packet() {
                        Ok(result) => {
                            if let Some((ref packet_position, ref packet)) = result {
                                let new_stream_position_ms = packet_position.position_ms;
                                let expected_position_ms = std::mem::replace(
                                    &mut *stream_position_ms,
                                    new_stream_position_ms,
                                );

                                if !passthrough {
                                    match packet.samples() {
                                        Ok(_) => {
                                            let new_stream_position = Duration::from_millis(
                                                new_stream_position_ms as u64,
                                            );

                                            let now = Instant::now();

                                            // Only notify if we're skipped some packets *or* we are behind.
                                            // If we're ahead it's probably due to a buffer of the backend
                                            // and we're actually in time.
                                            let notify_about_position =
                                                match *reported_nominal_start_time {
                                                    None => true,
                                                    Some(reported_nominal_start_time) => {
                                                        let mut notify = false;

                                                        if packet_position.skipped {
                                                            if let Some(ahead) = new_stream_position
                                                                .checked_sub(Duration::from_millis(
                                                                    expected_position_ms as u64,
                                                                ))
                                                            {
                                                                notify |=
                                                                    ahead >= Duration::from_secs(1)
                                                            }
                                                        }

                                                        if let Some(lag) = now
                                                            .checked_duration_since(
                                                                reported_nominal_start_time,
                                                            )
                                                        {
                                                            if let Some(lag) =
                                                                lag.checked_sub(new_stream_position)
                                                            {
                                                                notify |=
                                                                    lag >= Duration::from_secs(1)
                                                            }
                                                        }

                                                        notify
                                                    }
                                                };

                                            if notify_about_position {
                                                *reported_nominal_start_time =
                                                    now.checked_sub(new_stream_position);
                                                self.send_event(PlayerEvent::Playing {
                                                    track_id,
                                                    play_request_id,
                                                    position_ms: new_stream_position_ms as u32,
                                                    duration_ms,
                                                });
                                            }
                                        }
                                        Err(e) => {
                                            error!("Skipping to next track, unable to decode samples for track <{:?}>: {:?}", track_id, e);
                                            self.send_event(PlayerEvent::EndOfTrack {
                                                track_id,
                                                play_request_id,
                                            })
                                        }
                                    }
                                }
                            }

                            self.handle_packet(result, normalisation_factor);
                        }
                        Err(e) => {
                            error!("Skipping to next track, unable to get next packet for track <{:?}>: {:?}", track_id, e);
                            self.send_event(PlayerEvent::EndOfTrack {
                                track_id,
                                play_request_id,
                            })
                        }
                    }
                } else {
                    error!("PlayerInternal poll: Invalid PlayerState");
                    exit(1);
                };
            }

            if let PlayerState::Playing {
                track_id,
                play_request_id,
                duration_ms,
                stream_position_ms,
                ref mut stream_loader_controller,
                ref mut suggested_to_preload_next_track,
                ..
            }
            | PlayerState::Paused {
                track_id,
                play_request_id,
                duration_ms,
                stream_position_ms,
                ref mut stream_loader_controller,
                ref mut suggested_to_preload_next_track,
                ..
            } = self.state
            {
                if (!*suggested_to_preload_next_track)
                    && ((duration_ms as i64 - stream_position_ms as i64)
                        < PRELOAD_NEXT_TRACK_BEFORE_END_DURATION_MS as i64)
                    && stream_loader_controller.range_to_end_available()
                {
                    *suggested_to_preload_next_track = true;
                    self.send_event(PlayerEvent::TimeToPreloadNextTrack {
                        track_id,
                        play_request_id,
                    });
                }
            }

            if self.session.is_invalid() {
                return Poll::Ready(());
            }

            if (!self.state.is_playing()) && all_futures_completed_or_not_ready {
                return Poll::Pending;
            }
        }
    }
}

impl PlayerInternal {
    fn ensure_sink_running(&mut self) {
        if self.sink_status != SinkStatus::Running {
            trace!("== Starting sink ==");
            if let Some(callback) = &mut self.sink_event_callback {
                callback(SinkStatus::Running);
            }
            match self.sink.start() {
                Ok(()) => self.sink_status = SinkStatus::Running,
                Err(e) => {
                    error!("{}", e);
                    exit(1);
                }
            }
        }
    }

    fn ensure_sink_stopped(&mut self, temporarily: bool) {
        match self.sink_status {
            SinkStatus::Running => {
                trace!("== Stopping sink ==");
                match self.sink.stop() {
                    Ok(()) => {
                        self.sink_status = if temporarily {
                            SinkStatus::TemporarilyClosed
                        } else {
                            SinkStatus::Closed
                        };
                        if let Some(callback) = &mut self.sink_event_callback {
                            callback(self.sink_status);
                        }
                    }
                    Err(e) => {
                        error!("{}", e);
                        exit(1);
                    }
                }
            }
            SinkStatus::TemporarilyClosed => {
                if !temporarily {
                    self.sink_status = SinkStatus::Closed;
                    if let Some(callback) = &mut self.sink_event_callback {
                        callback(SinkStatus::Closed);
                    }
                }
            }
            SinkStatus::Closed => (),
        }
    }

    fn handle_player_stop(&mut self) {
        match self.state {
            PlayerState::Playing {
                track_id,
                play_request_id,
                ..
            }
            | PlayerState::Paused {
                track_id,
                play_request_id,
                ..
            }
            | PlayerState::EndOfTrack {
                track_id,
                play_request_id,
                ..
            }
            | PlayerState::Loading {
                track_id,
                play_request_id,
                ..
            } => {
                self.ensure_sink_stopped(false);
                self.send_event(PlayerEvent::Stopped {
                    track_id,
                    play_request_id,
                });
                self.state = PlayerState::Stopped;
            }
            PlayerState::Stopped => (),
            PlayerState::Invalid => {
                error!("PlayerInternal::handle_player_stop in invalid state");
                exit(1);
            }
        }
    }

    fn handle_play(&mut self) {
        if let PlayerState::Paused {
            track_id,
            play_request_id,
            stream_position_ms,
            duration_ms,
            ..
        } = self.state
        {
            self.state.paused_to_playing();
            self.send_event(PlayerEvent::Playing {
                track_id,
                play_request_id,
                position_ms: stream_position_ms,
                duration_ms,
            });
            self.ensure_sink_running();
        } else {
            error!("Player::play called from invalid state: {:?}", self.state);
        }
    }

    fn handle_pause(&mut self) {
        if let PlayerState::Playing {
            track_id,
            play_request_id,
            stream_position_ms,
            duration_ms,
            ..
        } = self.state
        {
            self.state.playing_to_paused();

            self.ensure_sink_stopped(false);
            self.send_event(PlayerEvent::Paused {
                track_id,
                play_request_id,
                position_ms: stream_position_ms,
                duration_ms,
            });
        } else {
            error!("Player::pause called from invalid state: {:?}", self.state);
        }
    }

    fn handle_packet(
        &mut self,
        packet: Option<(AudioPacketPosition, AudioPacket)>,
        normalisation_factor: f64,
    ) {
        match packet {
            Some((_, mut packet)) => {
                if !packet.is_empty() {
                    if let AudioPacket::Samples(ref mut data) = packet {
                        // For the basic normalisation method, a normalisation factor of 1.0 indicates that
                        // there is nothing to normalise (all samples should pass unaltered). For the
                        // dynamic method, there may still be peaks that we want to shave off.
                        if self.config.normalisation {
                            if self.config.normalisation_method == NormalisationMethod::Basic
                                && normalisation_factor < 1.0
                            {
                                for sample in data.iter_mut() {
                                    *sample *= normalisation_factor;
                                }
                            } else if self.config.normalisation_method
                                == NormalisationMethod::Dynamic
                            {
                                // zero-cost shorthands
                                let threshold_db = self.config.normalisation_threshold_dbfs;
                                let knee_db = self.config.normalisation_knee_db;
                                let attack_cf = self.config.normalisation_attack_cf;
                                let release_cf = self.config.normalisation_release_cf;

                                for sample in data.iter_mut() {
                                    *sample *= normalisation_factor;

                                    // Feedforward limiter in the log domain
                                    // After: Giannoulis, D., Massberg, M., & Reiss, J.D. (2012). Digital Dynamic
                                    // Range Compressor Design—A Tutorial and Analysis. Journal of The Audio
                                    // Engineering Society, 60, 399-408.

                                    // Some tracks have samples that are precisely 0.0. That's silence
                                    // and we know we don't need to limit that, in which we can spare
                                    // the CPU cycles.
                                    //
                                    // Also, calling `ratio_to_db(0.0)` returns `inf` and would get the
                                    // peak detector stuck. Also catch the unlikely case where a sample
                                    // is decoded as `NaN` or some other non-normal value.
                                    let limiter_db = if sample.is_normal() {
                                        // step 1-4: half-wave rectification and conversion into dB
                                        // and gain computer with soft knee and subtractor
                                        let bias_db = ratio_to_db(sample.abs()) - threshold_db;
                                        let knee_boundary_db = bias_db * 2.0;

                                        if knee_boundary_db < -knee_db {
                                            0.0
                                        } else if knee_boundary_db.abs() <= knee_db {
                                            // The textbook equation:
                                            // ratio_to_db(sample.abs()) - (ratio_to_db(sample.abs()) - (bias_db + knee_db / 2.0).powi(2) / (2.0 * knee_db))
                                            // Simplifies to:
                                            // ((2.0 * bias_db) + knee_db).powi(2) / (8.0 * knee_db)
                                            // Which in our case further simplifies to:
                                            // (knee_boundary_db + knee_db).powi(2) / (8.0 * knee_db)
                                            // because knee_boundary_db is 2.0 * bias_db.
                                            (knee_boundary_db + knee_db).powi(2) / (8.0 * knee_db)
                                        } else {
                                            // Textbook:
                                            // ratio_to_db(sample.abs()) - threshold_db, which is already our bias_db.
                                            bias_db
                                        }
                                    } else {
                                        0.0
                                    };

                                    // Spare the CPU unless (1) the limiter is engaged, (2) we
                                    // were in attack or (3) we were in release, and that attack/
                                    // release wasn't finished yet.
                                    if limiter_db > 0.0
                                        || self.normalisation_integrator > 0.0
                                        || self.normalisation_peak > 0.0
                                    {
                                        // step 5: smooth, decoupled peak detector
                                        // Textbook:
                                        // release_cf * self.normalisation_integrator + (1.0 - release_cf) * limiter_db
                                        // Simplifies to:
                                        // release_cf * self.normalisation_integrator - release_cf * limiter_db + limiter_db
                                        self.normalisation_integrator = f64::max(
                                            limiter_db,
                                            release_cf * self.normalisation_integrator
                                                - release_cf * limiter_db
                                                + limiter_db,
                                        );
                                        // Textbook:
                                        // attack_cf * self.normalisation_peak + (1.0 - attack_cf) * self.normalisation_integrator
                                        // Simplifies to:
                                        // attack_cf * self.normalisation_peak - attack_cf * self.normalisation_integrator + self.normalisation_integrator
                                        self.normalisation_peak = attack_cf
                                            * self.normalisation_peak
                                            - attack_cf * self.normalisation_integrator
                                            + self.normalisation_integrator;

                                        // step 6: make-up gain applied later (volume attenuation)
                                        // Applying the standard normalisation factor here won't work,
                                        // because there are tracks with peaks as high as 6 dB above
                                        // the default threshold, so that would clip.

                                        // steps 7-8: conversion into level and multiplication into gain stage
                                        *sample *= db_to_ratio(-self.normalisation_peak);
                                    }
                                }
                            }
                        }

                        // Apply volume attenuation last. TODO: make this so we can chain
                        // the normaliser and mixer as a processing pipeline.
                        if let Some(ref editor) = self.audio_filter {
                            editor.modify_stream(data)
                        }
                    }

                    if let Err(e) = self.sink.write(packet, &mut self.converter) {
                        error!("{}", e);
                        exit(1);
                    }
                }
            }

            None => {
                self.state.playing_to_end_of_track();
                if let PlayerState::EndOfTrack {
                    track_id,
                    play_request_id,
                    ..
                } = self.state
                {
                    self.send_event(PlayerEvent::EndOfTrack {
                        track_id,
                        play_request_id,
                    })
                } else {
                    error!("PlayerInternal handle_packet: Invalid PlayerState");
                    exit(1);
                }
            }
        }
    }

    fn start_playback(
        &mut self,
        track_id: SpotifyId,
        play_request_id: u64,
        loaded_track: PlayerLoadedTrackData,
        start_playback: bool,
    ) {
        let position_ms = loaded_track.stream_position_ms;

        let mut config = self.config.clone();
        if config.normalisation_type == NormalisationType::Auto {
            if self.auto_normalise_as_album {
                config.normalisation_type = NormalisationType::Album;
            } else {
                config.normalisation_type = NormalisationType::Track;
            }
        };
        let normalisation_factor =
            NormalisationData::get_factor(&config, loaded_track.normalisation_data);

        if start_playback {
            self.ensure_sink_running();

            self.send_event(PlayerEvent::Playing {
                track_id,
                play_request_id,
                position_ms,
                duration_ms: loaded_track.duration_ms,
            });

            self.state = PlayerState::Playing {
                track_id,
                play_request_id,
                decoder: loaded_track.decoder,
                normalisation_data: loaded_track.normalisation_data,
                normalisation_factor,
                stream_loader_controller: loaded_track.stream_loader_controller,
                duration_ms: loaded_track.duration_ms,
                bytes_per_second: loaded_track.bytes_per_second,
                stream_position_ms: loaded_track.stream_position_ms,
                reported_nominal_start_time: Instant::now()
                    .checked_sub(Duration::from_millis(position_ms as u64)),
                suggested_to_preload_next_track: false,
                is_explicit: loaded_track.is_explicit,
            };
        } else {
            self.ensure_sink_stopped(false);

            self.state = PlayerState::Paused {
                track_id,
                play_request_id,
                decoder: loaded_track.decoder,
                normalisation_data: loaded_track.normalisation_data,
                normalisation_factor,
                stream_loader_controller: loaded_track.stream_loader_controller,
                duration_ms: loaded_track.duration_ms,
                bytes_per_second: loaded_track.bytes_per_second,
                stream_position_ms: loaded_track.stream_position_ms,
                suggested_to_preload_next_track: false,
                is_explicit: loaded_track.is_explicit,
            };

            self.send_event(PlayerEvent::Paused {
                track_id,
                play_request_id,
                position_ms,
                duration_ms: loaded_track.duration_ms,
            });
        }
    }

    fn handle_command_load(
        &mut self,
        track_id: SpotifyId,
        play_request_id: u64,
        play: bool,
        position_ms: u32,
    ) -> PlayerResult {
        if !self.config.gapless {
            self.ensure_sink_stopped(play);
        }
        // emit the correct player event
        match self.state {
            PlayerState::Playing {
                track_id: old_track_id,
                ..
            }
            | PlayerState::Paused {
                track_id: old_track_id,
                ..
            }
            | PlayerState::EndOfTrack {
                track_id: old_track_id,
                ..
            }
            | PlayerState::Loading {
                track_id: old_track_id,
                ..
            } => self.send_event(PlayerEvent::Changed {
                old_track_id,
                new_track_id: track_id,
            }),
            PlayerState::Stopped => self.send_event(PlayerEvent::Started {
                track_id,
                play_request_id,
                position_ms,
            }),
            PlayerState::Invalid { .. } => {
                return Err(Error::internal(format!(
                    "Player::handle_command_load called from invalid state: {:?}",
                    self.state
                )));
            }
        }

        // Now we check at different positions whether we already have a pre-loaded version
        // of this track somewhere. If so, use it and return.

        // Check if there's a matching loaded track in the EndOfTrack player state.
        // This is the case if we're repeating the same track again.
        if let PlayerState::EndOfTrack {
            track_id: previous_track_id,
            ..
        } = self.state
        {
            if previous_track_id == track_id {
                let mut loaded_track = match mem::replace(&mut self.state, PlayerState::Invalid) {
                    PlayerState::EndOfTrack { loaded_track, .. } => loaded_track,
                    _ => {
                        return Err(Error::internal(format!("PlayerInternal::handle_command_load repeating the same track: invalid state: {:?}", self.state)));
                    }
                };

                if position_ms != loaded_track.stream_position_ms {
                    // This may be blocking.
                    loaded_track.stream_position_ms = loaded_track.decoder.seek(position_ms)?;
                }
                self.preload = PlayerPreload::None;
                self.start_playback(track_id, play_request_id, loaded_track, play);
                if let PlayerState::Invalid = self.state {
                    return Err(Error::internal(format!("PlayerInternal::handle_command_load repeating the same track: start_playback() did not transition to valid player state: {:?}", self.state)));
                }
                return Ok(());
            }
        }

        // Check if we are already playing the track. If so, just do a seek and update our info.
        if let PlayerState::Playing {
            track_id: current_track_id,
            ref mut stream_position_ms,
            ref mut decoder,
            ..
        }
        | PlayerState::Paused {
            track_id: current_track_id,
            ref mut stream_position_ms,
            ref mut decoder,
            ..
        } = self.state
        {
            if current_track_id == track_id {
                // we can use the current decoder. Ensure it's at the correct position.
                if position_ms != *stream_position_ms {
                    // This may be blocking.
                    *stream_position_ms = decoder.seek(position_ms)?;
                }

                // Move the info from the current state into a PlayerLoadedTrackData so we can use
                // the usual code path to start playback.
                let old_state = mem::replace(&mut self.state, PlayerState::Invalid);

                if let PlayerState::Playing {
                    stream_position_ms,
                    decoder,
                    stream_loader_controller,
                    bytes_per_second,
                    duration_ms,
                    normalisation_data,
                    is_explicit,
                    ..
                }
                | PlayerState::Paused {
                    stream_position_ms,
                    decoder,
                    stream_loader_controller,
                    bytes_per_second,
                    duration_ms,
                    normalisation_data,
                    is_explicit,
                    ..
                } = old_state
                {
                    let loaded_track = PlayerLoadedTrackData {
                        decoder,
                        normalisation_data,
                        stream_loader_controller,
                        bytes_per_second,
                        duration_ms,
                        stream_position_ms,
                        is_explicit,
                    };

                    self.preload = PlayerPreload::None;
                    self.start_playback(track_id, play_request_id, loaded_track, play);

                    if let PlayerState::Invalid = self.state {
                        return Err(Error::internal(format!("PlayerInternal::handle_command_load already playing this track: start_playback() did not transition to valid player state: {:?}", self.state)));
                    }

                    return Ok(());
                } else {
                    return Err(Error::internal(format!("PlayerInternal::handle_command_load already playing this track: invalid state: {:?}", self.state)));
                }
            }
        }

        // Check if the requested track has been preloaded already. If so use the preloaded data.
        if let PlayerPreload::Ready {
            track_id: loaded_track_id,
            ..
        } = self.preload
        {
            if track_id == loaded_track_id {
                let preload = std::mem::replace(&mut self.preload, PlayerPreload::None);
                if let PlayerPreload::Ready {
                    track_id,
                    mut loaded_track,
                } = preload
                {
                    if position_ms != loaded_track.stream_position_ms {
                        // This may be blocking
                        loaded_track.stream_position_ms = loaded_track.decoder.seek(position_ms)?;
                    }
                    self.start_playback(track_id, play_request_id, *loaded_track, play);
                    return Ok(());
                } else {
                    return Err(Error::internal(format!("PlayerInternal::handle_command_loading preloaded track: invalid state: {:?}", self.state)));
                }
            }
        }

        // We need to load the track - either from scratch or by completing a preload.
        // In any case we go into a Loading state to load the track.
        self.ensure_sink_stopped(play);

        self.send_event(PlayerEvent::Loading {
            track_id,
            play_request_id,
            position_ms,
        });

        // Try to extract a pending loader from the preloading mechanism
        let loader = if let PlayerPreload::Loading {
            track_id: loaded_track_id,
            ..
        } = self.preload
        {
            if (track_id == loaded_track_id) && (position_ms == 0) {
                let mut preload = PlayerPreload::None;
                std::mem::swap(&mut preload, &mut self.preload);
                if let PlayerPreload::Loading { loader, .. } = preload {
                    Some(loader)
                } else {
                    None
                }
            } else {
                None
            }
        } else {
            None
        };

        self.preload = PlayerPreload::None;

        // If we don't have a loader yet, create one from scratch.
        let loader = loader.unwrap_or_else(|| Box::pin(self.load_track(track_id, position_ms)));

        // Set ourselves to a loading state.
        self.state = PlayerState::Loading {
            track_id,
            play_request_id,
            start_playback: play,
            loader,
        };

        Ok(())
    }

    fn handle_command_preload(&mut self, track_id: SpotifyId) {
        debug!("Preloading track");
        let mut preload_track = true;
        // check whether the track is already loaded somewhere or being loaded.
        if let PlayerPreload::Loading {
            track_id: currently_loading,
            ..
        }
        | PlayerPreload::Ready {
            track_id: currently_loading,
            ..
        } = self.preload
        {
            if currently_loading == track_id {
                // we're already preloading the requested track.
                preload_track = false;
            } else {
                // we're preloading something else - cancel it.
                self.preload = PlayerPreload::None;
            }
        }

        if let PlayerState::Playing {
            track_id: current_track_id,
            ..
        }
        | PlayerState::Paused {
            track_id: current_track_id,
            ..
        }
        | PlayerState::EndOfTrack {
            track_id: current_track_id,
            ..
        } = self.state
        {
            if current_track_id == track_id {
                // we already have the requested track loaded.
                preload_track = false;
            }
        }

        // schedule the preload of the current track if desired.
        if preload_track {
            let loader = self.load_track(track_id, 0);
            self.preload = PlayerPreload::Loading {
                track_id,
                loader: Box::pin(loader),
            }
        }
    }

    fn handle_command_seek(&mut self, position_ms: u32) -> PlayerResult {
        if let Some(decoder) = self.state.decoder() {
            match decoder.seek(position_ms) {
                Ok(new_position_ms) => {
                    if let PlayerState::Playing {
                        ref mut stream_position_ms,
                        ..
                    }
                    | PlayerState::Paused {
                        ref mut stream_position_ms,
                        ..
                    } = self.state
                    {
                        *stream_position_ms = new_position_ms;
                    }
                }
                Err(e) => error!("PlayerInternal::handle_command_seek error: {}", e),
            }
        } else {
            error!("Player::seek called from invalid state: {:?}", self.state);
        }

        // ensure we have a bit of a buffer of downloaded data
        self.preload_data_before_playback()?;

        if let PlayerState::Playing {
            track_id,
            play_request_id,
            ref mut reported_nominal_start_time,
            duration_ms,
            ..
        } = self.state
        {
            *reported_nominal_start_time =
                Instant::now().checked_sub(Duration::from_millis(position_ms as u64));
            self.send_event(PlayerEvent::Playing {
                track_id,
                play_request_id,
                position_ms,
                duration_ms,
            });
        }
        if let PlayerState::Paused {
            track_id,
            play_request_id,
            duration_ms,
            ..
        } = self.state
        {
            self.send_event(PlayerEvent::Paused {
                track_id,
                play_request_id,
                position_ms,
                duration_ms,
            });
        }

        Ok(())
    }

    fn handle_command(&mut self, cmd: PlayerCommand) -> PlayerResult {
        debug!("command={:?}", cmd);
        let result = match cmd {
            PlayerCommand::Load {
                track_id,
                play_request_id,
                play,
                position_ms,
            } => self.handle_command_load(track_id, play_request_id, play, position_ms)?,

            PlayerCommand::Preload { track_id } => self.handle_command_preload(track_id),

            PlayerCommand::Seek(position_ms) => self.handle_command_seek(position_ms)?,

            PlayerCommand::Play => self.handle_play(),

            PlayerCommand::Pause => self.handle_pause(),

            PlayerCommand::Stop => self.handle_player_stop(),

            PlayerCommand::AddEventSender(sender) => self.event_senders.push(sender),

            PlayerCommand::SetSinkEventCallback(callback) => self.sink_event_callback = callback,

            PlayerCommand::EmitVolumeSetEvent(volume) => {
                self.send_event(PlayerEvent::VolumeSet { volume })
            }

            PlayerCommand::SetAutoNormaliseAsAlbum(setting) => {
                self.auto_normalise_as_album = setting
            }

            PlayerCommand::SkipExplicitContent() => {
                if let PlayerState::Playing {
                    track_id,
                    play_request_id,
                    is_explicit,
                    ..
                }
                | PlayerState::Paused {
                    track_id,
                    play_request_id,
                    is_explicit,
                    ..
                } = self.state
                {
                    if is_explicit {
                        warn!("Currently loaded track is explicit, which client setting forbids -- skipping to next track.");
                        self.send_event(PlayerEvent::EndOfTrack {
                            track_id,
                            play_request_id,
                        })
                    }
                }
            }
        };

        Ok(result)
    }

    fn send_event(&mut self, event: PlayerEvent) {
        self.event_senders
            .retain(|sender| sender.send(event.clone()).is_ok());
    }

    fn load_track(
        &mut self,
        spotify_id: SpotifyId,
        position_ms: u32,
    ) -> impl FusedFuture<Output = Result<PlayerLoadedTrackData, ()>> + Send + 'static {
        // This method creates a future that returns the loaded stream and associated info.
        // Ideally all work should be done using asynchronous code. However, seek() on the
        // audio stream is implemented in a blocking fashion. Thus, we can't turn it into future
        // easily. Instead we spawn a thread to do the work and return a one-shot channel as the
        // future to work with.

        let loader = PlayerTrackLoader {
            session: self.session.clone(),
            config: self.config.clone(),
        };

        let (result_tx, result_rx) = oneshot::channel();

        let load_handles_clone = self.load_handles.clone();
        let handle = tokio::runtime::Handle::current();
        let load_handle = thread::spawn(move || {
            let data = handle.block_on(loader.load_track(spotify_id, position_ms));
            if let Some(data) = data {
                let _ = result_tx.send(data);
            }

            let mut load_handles = load_handles_clone.lock();
            load_handles.remove(&thread::current().id());
        });

        let mut load_handles = self.load_handles.lock();
        load_handles.insert(load_handle.thread().id(), load_handle);

        result_rx.map_err(|_| ())
    }

    fn preload_data_before_playback(&mut self) -> PlayerResult {
        if let PlayerState::Playing {
            bytes_per_second,
            ref mut stream_loader_controller,
            ..
        } = self.state
        {
            let ping_time = stream_loader_controller.ping_time().as_secs_f32();

            // Request our read ahead range
            let request_data_length = max(
                (READ_AHEAD_DURING_PLAYBACK_ROUNDTRIPS * ping_time * bytes_per_second as f32)
                    as usize,
                (READ_AHEAD_DURING_PLAYBACK.as_secs_f32() * bytes_per_second as f32) as usize,
            );

            // Request the part we want to wait for blocking. This effectively means we wait for the previous request to partially complete.
            let wait_for_data_length = max(
                (READ_AHEAD_BEFORE_PLAYBACK_ROUNDTRIPS * ping_time * bytes_per_second as f32)
                    as usize,
                (READ_AHEAD_BEFORE_PLAYBACK.as_secs_f32() * bytes_per_second as f32) as usize,
            );
            stream_loader_controller
                .fetch_next_and_wait(request_data_length, wait_for_data_length)
                .map_err(Into::into)
        } else {
            Ok(())
        }
    }
}

impl Drop for PlayerInternal {
    fn drop(&mut self) {
        debug!("drop PlayerInternal[{}]", self.player_id);

        let handles: Vec<thread::JoinHandle<()>> = {
            // waiting for the thread while holding the mutex would result in a deadlock
            let mut load_handles = self.load_handles.lock();

            load_handles
                .drain()
                .map(|(_thread_id, handle)| handle)
                .collect()
        };

        for handle in handles {
            let _ = handle.join();
        }
    }
}

impl fmt::Debug for PlayerCommand {
    fn fmt(&self, f: &mut fmt::Formatter) -> fmt::Result {
        match *self {
            PlayerCommand::Load {
                track_id,
                play,
                position_ms,
                ..
            } => f
                .debug_tuple("Load")
                .field(&track_id)
                .field(&play)
                .field(&position_ms)
                .finish(),
            PlayerCommand::Preload { track_id } => {
                f.debug_tuple("Preload").field(&track_id).finish()
            }
            PlayerCommand::Play => f.debug_tuple("Play").finish(),
            PlayerCommand::Pause => f.debug_tuple("Pause").finish(),
            PlayerCommand::Stop => f.debug_tuple("Stop").finish(),
            PlayerCommand::Seek(position) => f.debug_tuple("Seek").field(&position).finish(),
            PlayerCommand::AddEventSender(_) => f.debug_tuple("AddEventSender").finish(),
            PlayerCommand::SetSinkEventCallback(_) => {
                f.debug_tuple("SetSinkEventCallback").finish()
            }
            PlayerCommand::EmitVolumeSetEvent(volume) => {
                f.debug_tuple("VolumeSet").field(&volume).finish()
            }
            PlayerCommand::SetAutoNormaliseAsAlbum(setting) => f
                .debug_tuple("SetAutoNormaliseAsAlbum")
                .field(&setting)
                .finish(),
            PlayerCommand::SkipExplicitContent() => f.debug_tuple("SkipExplicitContent").finish(),
        }
    }
}

impl fmt::Debug for PlayerState {
    fn fmt(&self, f: &mut fmt::Formatter<'_>) -> fmt::Result {
        use PlayerState::*;
        match *self {
            Stopped => f.debug_struct("Stopped").finish(),
            Loading {
                track_id,
                play_request_id,
                ..
            } => f
                .debug_struct("Loading")
                .field("track_id", &track_id)
                .field("play_request_id", &play_request_id)
                .finish(),
            Paused {
                track_id,
                play_request_id,
                ..
            } => f
                .debug_struct("Paused")
                .field("track_id", &track_id)
                .field("play_request_id", &play_request_id)
                .finish(),
            Playing {
                track_id,
                play_request_id,
                ..
            } => f
                .debug_struct("Playing")
                .field("track_id", &track_id)
                .field("play_request_id", &play_request_id)
                .finish(),
            EndOfTrack {
                track_id,
                play_request_id,
                ..
            } => f
                .debug_struct("EndOfTrack")
                .field("track_id", &track_id)
                .field("play_request_id", &play_request_id)
                .finish(),
            Invalid => f.debug_struct("Invalid").finish(),
        }
    }
}

struct Subfile<T: Read + Seek> {
    stream: T,
    offset: u64,
    length: u64,
}

impl<T: Read + Seek> Subfile<T> {
    pub fn new(mut stream: T, offset: u64, length: u64) -> Result<Subfile<T>, io::Error> {
        let target = SeekFrom::Start(offset);
        stream.seek(target)?;

        Ok(Subfile {
            stream,
            offset,
            length,
        })
    }
}

impl<T: Read + Seek> Read for Subfile<T> {
    fn read(&mut self, buf: &mut [u8]) -> io::Result<usize> {
        self.stream.read(buf)
    }
}

impl<T: Read + Seek> Seek for Subfile<T> {
    fn seek(&mut self, pos: SeekFrom) -> io::Result<u64> {
        let pos = match pos {
            SeekFrom::Start(offset) => SeekFrom::Start(offset + self.offset),
            SeekFrom::End(offset) => {
                if (self.length as i64 - offset) < self.offset as i64 {
                    return Err(io::Error::new(
                        io::ErrorKind::InvalidInput,
                        "newpos would be < self.offset",
                    ));
                }
                pos
            }
            _ => pos,
        };

        let newpos = self.stream.seek(pos)?;
<<<<<<< HEAD
        Ok(newpos - self.offset)
    }
}

impl<R> MediaSource for Subfile<R>
where
    R: Read + Seek + Send + Sync,
{
    fn is_seekable(&self) -> bool {
        true
    }

    fn byte_len(&self) -> Option<u64> {
        Some(self.length)
=======

        Ok(newpos.saturating_sub(self.offset))
>>>>>>> 616809b6
    }
}<|MERGE_RESOLUTION|>--- conflicted
+++ resolved
@@ -822,11 +822,7 @@
         spotify_id: SpotifyId,
         position_ms: u32,
     ) -> Option<PlayerLoadedTrackData> {
-<<<<<<< HEAD
         let audio = match AudioItem::get_file(&self.session, spotify_id).await {
-            Ok(audio) => audio,
-=======
-        let audio = match AudioItem::get_audio_item(&self.session, spotify_id).await {
             Ok(audio) => match self.find_available_alternative(audio).await {
                 Some(audio) => audio,
                 None => {
@@ -837,7 +833,6 @@
                     return None;
                 }
             },
->>>>>>> 616809b6
             Err(e) => {
                 error!("Unable to load audio item: {:?}", e);
                 return None;
@@ -850,6 +845,7 @@
         );
 
         let is_explicit = audio.is_explicit;
+
         if is_explicit {
             if let Some(value) = self.session.get_user_attribute("filter-explicit-content") {
                 if &value == "1" {
@@ -859,20 +855,6 @@
             }
         }
 
-<<<<<<< HEAD
-        let audio = match self.find_available_alternative(audio).await {
-            Some(audio) => audio,
-            None => {
-                error!(
-                    "<{}> is not available",
-                    spotify_id.to_uri().unwrap_or_default()
-                );
-                return None;
-            }
-        };
-
-=======
->>>>>>> 616809b6
         if audio.duration < 0 {
             error!(
                 "Track duration for <{}> cannot be {}",
@@ -881,6 +863,7 @@
             );
             return None;
         }
+
         let duration_ms = audio.duration as u32;
 
         // (Most) podcasts seem to support only 96 kbps Ogg Vorbis, so fall back to it
@@ -914,23 +897,6 @@
             ],
         };
 
-<<<<<<< HEAD
-        let entry = formats.iter().find_map(|format| {
-            if let Some(&file_id) = audio.files.get(format) {
-                Some((*format, file_id))
-            } else {
-                None
-            }
-        });
-
-        let (format, file_id) = match entry {
-            Some(t) => t,
-            None => {
-                error!("<{}> is not available in any supported format", audio.name);
-                return None;
-            }
-        };
-=======
         let (format, file_id) =
             match formats
                 .iter()
@@ -944,7 +910,6 @@
                     return None;
                 }
             };
->>>>>>> 616809b6
 
         let bytes_per_second = self.stream_data_rate(format);
 
@@ -2289,7 +2254,6 @@
         };
 
         let newpos = self.stream.seek(pos)?;
-<<<<<<< HEAD
         Ok(newpos - self.offset)
     }
 }
@@ -2304,9 +2268,5 @@
 
     fn byte_len(&self) -> Option<u64> {
         Some(self.length)
-=======
-
-        Ok(newpos.saturating_sub(self.offset))
->>>>>>> 616809b6
     }
 }