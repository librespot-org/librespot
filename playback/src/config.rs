use super::player::db_to_ratio;
use crate::convert::i24;
pub use crate::dither::{mk_ditherer, DithererBuilder, TriangularDitherer};

use std::convert::TryFrom;
use std::mem;
use std::str::FromStr;

#[derive(Clone, Copy, Debug, Hash, PartialOrd, Ord, PartialEq, Eq)]
pub enum Bitrate {
    Bitrate96,
    Bitrate160,
    Bitrate320,
}

impl FromStr for Bitrate {
    type Err = ();
    fn from_str(s: &str) -> Result<Self, Self::Err> {
        match s {
            "96" => Ok(Self::Bitrate96),
            "160" => Ok(Self::Bitrate160),
            "320" => Ok(Self::Bitrate320),
            _ => Err(()),
        }
    }
}

impl Default for Bitrate {
    fn default() -> Self {
        Self::Bitrate160
    }
}

#[derive(Clone, Copy, Debug, Hash, PartialOrd, Ord, PartialEq, Eq)]
pub enum AudioFormat {
    F32,
    S32,
    S24,
    S24_3,
    S16,
}

impl TryFrom<&String> for AudioFormat {
    type Error = ();
    fn try_from(s: &String) -> Result<Self, Self::Error> {
        match s.to_uppercase().as_str() {
            "F32" => Ok(Self::F32),
            "S32" => Ok(Self::S32),
            "S24" => Ok(Self::S24),
            "S24_3" => Ok(Self::S24_3),
            "S16" => Ok(Self::S16),
            _ => Err(()),
        }
    }
}

impl Default for AudioFormat {
    fn default() -> Self {
        Self::S16
    }
}

impl AudioFormat {
    // not used by all backends
    #[allow(dead_code)]
    pub fn size(&self) -> usize {
        match self {
            Self::S24_3 => mem::size_of::<i24>(),
            Self::S16 => mem::size_of::<i16>(),
            _ => mem::size_of::<i32>(), // S32 and S24 are both stored in i32
        }
    }
}

#[derive(Clone, Debug)]
pub enum NormalisationType {
    Album,
    Track,
}

impl FromStr for NormalisationType {
    type Err = ();
    fn from_str(s: &str) -> Result<Self, Self::Err> {
        match s.to_lowercase().as_ref() {
            "album" => Ok(Self::Album),
            "track" => Ok(Self::Track),
            _ => Err(()),
        }
    }
}

impl Default for NormalisationType {
    fn default() -> Self {
        Self::Album
    }
}

#[derive(Clone, Debug, PartialEq)]
pub enum NormalisationMethod {
    Basic,
    Dynamic,
}

impl FromStr for NormalisationMethod {
    type Err = ();
    fn from_str(s: &str) -> Result<Self, Self::Err> {
        match s.to_lowercase().as_ref() {
            "basic" => Ok(Self::Basic),
            "dynamic" => Ok(Self::Dynamic),
            _ => Err(()),
        }
    }
}

impl Default for NormalisationMethod {
    fn default() -> Self {
        Self::Dynamic
    }
}

#[derive(Clone)]
pub struct PlayerConfig {
    pub bitrate: Bitrate,
    pub gapless: bool,
<<<<<<< HEAD
    pub passthrough: bool,

=======
>>>>>>> 7f113b37
    pub normalisation: bool,
    pub normalisation_type: NormalisationType,
    pub normalisation_method: NormalisationMethod,
    pub normalisation_pregain: f32,
    pub normalisation_threshold: f32,
    pub normalisation_attack: f32,
    pub normalisation_release: f32,
    pub normalisation_knee: f32,
<<<<<<< HEAD

    // pass function pointers so they can be lazily instantiated *after* spawning a thread
    // (thereby circumventing Send bounds that they might not satisfy)
    pub ditherer: Option<DithererBuilder>,
=======
    pub passthrough: bool,
>>>>>>> 7f113b37
}

impl Default for PlayerConfig {
    fn default() -> Self {
        Self {
            bitrate: Bitrate::default(),
            gapless: true,
            normalisation: false,
            normalisation_type: NormalisationType::default(),
            normalisation_method: NormalisationMethod::default(),
            normalisation_pregain: 0.0,
            normalisation_threshold: db_to_ratio(-1.0),
            normalisation_attack: 0.005,
            normalisation_release: 0.1,
            normalisation_knee: 1.0,
            passthrough: false,
            ditherer: Some(mk_ditherer::<TriangularDitherer>),
        }
    }
}

// fields are intended for volume control range in dB
#[derive(Clone, Copy, Debug)]
pub enum VolumeCtrl {
    Cubic(f32),
    Fixed,
    Linear,
    Log(f32),
}

impl FromStr for VolumeCtrl {
    type Err = ();
    fn from_str(s: &str) -> Result<Self, Self::Err> {
        Self::from_str_with_range(s, Self::DEFAULT_DB_RANGE)
    }
}

impl Default for VolumeCtrl {
    fn default() -> VolumeCtrl {
        VolumeCtrl::Log(Self::DEFAULT_DB_RANGE)
    }
}

impl VolumeCtrl {
    pub const MAX_VOLUME: u16 = std::u16::MAX;

    // Taken from: https://www.dr-lex.be/info-stuff/volumecontrols.html
    pub const DEFAULT_DB_RANGE: f32 = 60.0;

    pub fn from_str_with_range(s: &str, db_range: f32) -> Result<Self, <Self as FromStr>::Err> {
        use self::VolumeCtrl::*;
        match s.to_lowercase().as_ref() {
            "cubic" => Ok(Cubic(db_range)),
            "fixed" => Ok(Fixed),
            "linear" => Ok(Linear),
            "log" => Ok(Log(db_range)),
            _ => Err(()),
        }
    }
}<|MERGE_RESOLUTION|>--- conflicted
+++ resolved
@@ -122,11 +122,8 @@
 pub struct PlayerConfig {
     pub bitrate: Bitrate,
     pub gapless: bool,
-<<<<<<< HEAD
     pub passthrough: bool,
 
-=======
->>>>>>> 7f113b37
     pub normalisation: bool,
     pub normalisation_type: NormalisationType,
     pub normalisation_method: NormalisationMethod,
@@ -135,14 +132,10 @@
     pub normalisation_attack: f32,
     pub normalisation_release: f32,
     pub normalisation_knee: f32,
-<<<<<<< HEAD
 
     // pass function pointers so they can be lazily instantiated *after* spawning a thread
     // (thereby circumventing Send bounds that they might not satisfy)
     pub ditherer: Option<DithererBuilder>,
-=======
-    pub passthrough: bool,
->>>>>>> 7f113b37
 }
 
 impl Default for PlayerConfig {
