--- conflicted
+++ resolved
@@ -161,20 +161,14 @@
     Ok((sink, stream))
 }
 
-<<<<<<< HEAD
 pub fn open(
     host: cpal::Host,
     device: Option<String>,
     format: AudioFormat,
     requantizer: Requantizer,
 ) -> RodioSink {
-    debug!(
-        "Using rodio sink with format {:?} and cpal host: {}",
-=======
-pub fn open(host: cpal::Host, device: Option<String>, format: AudioFormat) -> RodioSink {
     info!(
         "Using Rodio sink with format {:?} and cpal host: {}",
->>>>>>> 7226bfd5
         format,
         host.id().name()
     );
