use crate::config::AudioFormat;
use crate::convert::Converter;
use crate::decoder::AudioPacket;
use std::io;

pub trait Open {
    fn open(_: Option<String>, format: AudioFormat) -> Self;
}

pub trait Sink {
    fn start(&mut self) -> io::Result<()> {
        Ok(())
    }
    fn stop(&mut self) -> io::Result<()> {
        Ok(())
    }
    fn write(&mut self, packet: &AudioPacket, converter: &mut Converter) -> io::Result<()>;
}

pub type SinkBuilder = fn(Option<String>, AudioFormat) -> Box<dyn Sink>;

pub trait SinkAsBytes {
    fn write_bytes(&mut self, data: &[u8]) -> io::Result<()>;
}

fn mk_sink<S: Sink + Open + 'static>(device: Option<String>, format: AudioFormat) -> Box<dyn Sink> {
    Box::new(S::open(device, format))
}

// reuse code for various backends
macro_rules! sink_as_bytes {
    () => {
        fn write(&mut self, packet: &AudioPacket, converter: &mut Converter) -> io::Result<()> {
            use crate::convert::i24;
            use zerocopy::AsBytes;
            match packet {
                AudioPacket::Samples(samples) => match self.format {
                    AudioFormat::F64 => self.write_bytes(samples.as_bytes()),
                    AudioFormat::F32 => {
                        let samples_f32: &[f32] = &converter.f64_to_f32(samples);
                        self.write_bytes(samples_f32.as_bytes())
                    }
                    AudioFormat::S32 => {
                        let samples_s32: &[i32] = &converter.f64_to_s32(samples);
                        self.write_bytes(samples_s32.as_bytes())
                    }
                    AudioFormat::S24 => {
                        let samples_s24: &[i32] = &converter.f64_to_s24(samples);
                        self.write_bytes(samples_s24.as_bytes())
                    }
                    AudioFormat::S24_3 => {
                        let samples_s24_3: &[i24] = &converter.f64_to_s24_3(samples);
                        self.write_bytes(samples_s24_3.as_bytes())
                    }
                    AudioFormat::S16 => {
                        let samples_s16: &[i16] = &converter.f64_to_s16(samples);
                        self.write_bytes(samples_s16.as_bytes())
                    }
                },
                AudioPacket::OggData(samples) => self.write_bytes(samples),
            }
        }
    };
}

#[cfg(feature = "alsa-backend")]
mod alsa;
#[cfg(feature = "alsa-backend")]
use self::alsa::AlsaSink;

#[cfg(feature = "cpal-backend")]
mod cpal;

#[cfg(feature = "portaudio-backend")]
mod portaudio;
#[cfg(feature = "portaudio-backend")]
use self::portaudio::PortAudioSink;

#[cfg(feature = "pulseaudio-backend")]
mod pulseaudio;
#[cfg(feature = "pulseaudio-backend")]
use self::pulseaudio::PulseAudioSink;

#[cfg(feature = "jackaudio-backend")]
mod jackaudio;
#[cfg(feature = "jackaudio-backend")]
use self::jackaudio::JackSink;

#[cfg(feature = "gstreamer-backend")]
mod gstreamer;
#[cfg(feature = "gstreamer-backend")]
use self::gstreamer::GstreamerSink;

#[cfg(any(feature = "rodio-backend", feature = "rodiojack-backend"))]
mod rodio;
#[cfg(any(feature = "rodio-backend", feature = "rodiojack-backend"))]
use self::rodio::RodioSink;

#[cfg(feature = "sdl-backend")]
mod sdl;
#[cfg(feature = "sdl-backend")]
use self::sdl::SdlSink;

mod pipe;
use self::pipe::StdoutSink;

mod subprocess;
use self::subprocess::SubprocessSink;

pub const BACKENDS: &[(&str, SinkBuilder)] = &[
    #[cfg(feature = "rodio-backend")]
    (RodioSink::NAME, rodio::mk_rodio), // default goes first
    #[cfg(feature = "alsa-backend")]
<<<<<<< HEAD
    (AlsaSink::NAME, mk_sink::<AlsaSink>),
=======
    ("alsa", mk_sink::<AlsaSink>),
    #[cfg(feature = "cpal-backend")]
    ("cpal", cpal::open),
>>>>>>> 998fc023
    #[cfg(feature = "portaudio-backend")]
    (PortAudioSink::NAME, mk_sink::<PortAudioSink>),
    #[cfg(feature = "pulseaudio-backend")]
    (PulseAudioSink::NAME, mk_sink::<PulseAudioSink>),
    #[cfg(feature = "jackaudio-backend")]
    (JackSink::NAME, mk_sink::<JackSink>),
    #[cfg(feature = "gstreamer-backend")]
    (GstreamerSink::NAME, mk_sink::<GstreamerSink>),
    #[cfg(feature = "rodiojack-backend")]
    ("rodiojack", rodio::mk_rodiojack),
    #[cfg(feature = "sdl-backend")]
    (SdlSink::NAME, mk_sink::<SdlSink>),
    (StdoutSink::NAME, mk_sink::<StdoutSink>),
    (SubprocessSink::NAME, mk_sink::<SubprocessSink>),
];

pub fn find(name: Option<String>) -> Option<SinkBuilder> {
    if let Some(name) = name {
        BACKENDS
            .iter()
            .find(|backend| name == backend.0)
            .map(|backend| backend.1)
    } else {
        Some(
            BACKENDS
                .first()
                .expect("No backends were enabled at build time")
                .1,
        )
    }
}<|MERGE_RESOLUTION|>--- conflicted
+++ resolved
@@ -111,13 +111,9 @@
     #[cfg(feature = "rodio-backend")]
     (RodioSink::NAME, rodio::mk_rodio), // default goes first
     #[cfg(feature = "alsa-backend")]
-<<<<<<< HEAD
     (AlsaSink::NAME, mk_sink::<AlsaSink>),
-=======
-    ("alsa", mk_sink::<AlsaSink>),
     #[cfg(feature = "cpal-backend")]
     ("cpal", cpal::open),
->>>>>>> 998fc023
     #[cfg(feature = "portaudio-backend")]
     (PortAudioSink::NAME, mk_sink::<PortAudioSink>),
     #[cfg(feature = "pulseaudio-backend")]
