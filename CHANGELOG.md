# Changelog

All notable changes to this project will be documented in this file.

The format is based on [Keep a Changelog](https://keepachangelog.com/en/1.0.0/),
and this project adheres to [Semantic Versioning](https://semver.org/spec/v2.0.0.html) since v0.2.0.

## [Unreleased]

### Changed
- [main] Enforce reasonable ranges for option values (breaking).
- [main] Don't evaluate options that would otherwise have no effect.
- [playback] `alsa`: Improve `--device ?` functionality for the alsa backend.
- [contrib] Hardened security of the systemd service units
- [main] Verbose logging mode (`-v`, `--verbose`) now logs all parsed environment variables and command line arguments (credentials are redacted).
- [playback] `Sink`: `write()` now receives ownership of the packet (breaking).
- [playback] `pipe`: create file if it doesn't already exist
- [playback] More robust dynamic limiter for very wide dynamic range (breaking)
<<<<<<< HEAD
- [playback] `gstreamer`: create own context, set correct states and use sync handler
=======
- [core] `Session`: `connect()` now returns the long-term credentials.
- [core] `Session`: `connect()` now accespt a flag if the credentails should be stored via the cache.
- [build] The MSRV is now 1.53.
>>>>>>> 6c2491b9

### Added
- [cache] Add `disable-credential-cache` flag (breaking).
- [main] Use different option descriptions and error messages based on what backends are enabled at build time.
- [main] Add a `-q`, `--quiet` option that changes the logging level to warn.
- [main] Add a short name for every flag and option.
- [main] Add the ability to parse environment variables.
- [playback] `pulseaudio`: set the PulseAudio name to match librespot's device name via `PULSE_PROP_application.name` environment variable (user set env var value takes precedence). (breaking)
- [playback] `pulseaudio`: set icon to `audio-x-generic` so we get an icon instead of a placeholder via `PULSE_PROP_application.icon_name` environment variable (user set env var value takes precedence). (breaking)
- [playback] `pulseaudio`: set values to: `PULSE_PROP_application.version`, `PULSE_PROP_application.process.binary`, `PULSE_PROP_stream.description`, `PULSE_PROP_media.software` and `PULSE_PROP_media.role` environment variables (user set env var values take precedence). (breaking)

### Fixed
- [main] Prevent hang when discovery is disabled and there are no credentials or when bad credentials are given.
- [main] Don't panic when parsing options. Instead list valid values and exit.
- [main] `--alsa-mixer-device` and `--alsa-mixer-index` now fallback to the card and index specified in `--device`.
- [core] Removed unsafe code (breaking)
- [playback] Adhere to ReplayGain spec when calculating gain normalisation factor.
- [playback] `alsa`: Use `--volume-range` overrides for softvol controls
- [connect] Don't panic when activating shuffle without previous interaction.
- [main] Fix crash when built with Avahi support but Avahi is locally unavailable.

### Removed
- [playback] `alsamixer`: previously deprecated option `mixer-card` has been removed.
- [playback] `alsamixer`: previously deprecated option `mixer-name` has been removed.
- [playback] `alsamixer`: previously deprecated option `mixer-index` has been removed.

## [0.3.1] - 2021-10-24

### Changed
- Include build profile in the displayed version information
- [playback] Improve dithering CPU usage by about 33%

### Fixed
- [connect] Partly fix behavior after last track of an album/playlist

## [0.3.0] - 2021-10-13

### Added
- [discovery] The crate `librespot-discovery` for discovery in LAN was created. Its functionality was previously part of `librespot-connect`.
- [playback] Add support for dithering with `--dither` for lower requantization error (breaking)
- [playback] Add `--volume-range` option to set dB range and control `log` and `cubic` volume control curves
- [playback] `alsamixer`: support for querying dB range from Alsa softvol
- [playback] Add `--format F64` (supported by Alsa and GStreamer only)
- [playback] Add `--normalisation-gain-type auto` that switches between album and track automatically

### Changed
- [audio, playback] Moved `VorbisDecoder`, `VorbisError`, `AudioPacket`, `PassthroughDecoder`, `PassthroughError`, `DecoderError`, `AudioDecoder` and the `convert` module from `librespot-audio` to `librespot-playback`. The underlying crates `vorbis`, `librespot-tremor`, `lewton` and `ogg` should be used directly. (breaking)
- [audio, playback] Use `Duration` for time constants and functions (breaking)
- [connect, playback] Moved volume controls from `librespot-connect` to `librespot-playback` crate
- [connect] Synchronize player volume with mixer volume on playback
- [playback] Store and pass samples in 64-bit floating point
- [playback] Make cubic volume control available to all mixers with `--volume-ctrl cubic`
- [playback] Normalize volumes to `[0.0..1.0]` instead of `[0..65535]` for greater precision and performance (breaking)
- [playback] `alsamixer`: complete rewrite (breaking)
- [playback] `alsamixer`: query card dB range for the volume control unless specified otherwise
- [playback] `alsamixer`: use `--device` name for `--mixer-card` unless specified otherwise
- [playback] `player`: consider errors in `sink.start`, `sink.stop` and `sink.write` fatal and `exit(1)` (breaking)
- [playback] `player`: make `convert` and `decoder` public so you can implement your own `Sink`
- [playback] `player`: update default normalisation threshold to -2 dBFS
- [playback] `player`: default normalisation type is now `auto`

### Deprecated
- [connect] The `discovery` module was deprecated in favor of the `librespot-discovery` crate
- [playback] `alsamixer`: renamed `mixer-card` to `alsa-mixer-device`
- [playback] `alsamixer`: renamed `mixer-name` to `alsa-mixer-control`
- [playback] `alsamixer`: renamed `mixer-index` to `alsa-mixer-index`

### Removed
- [connect] Removed no-op mixer started/stopped logic (breaking)
- [playback] Removed `with-vorbis` and `with-tremor` features
- [playback] `alsamixer`: removed `--mixer-linear-volume` option, now that `--volume-ctrl {linear|log}` work as expected on Alsa

### Fixed
- [connect] Fix step size on volume up/down events
- [connect] Fix looping back to the first track after the last track of an album or playlist
- [playback] Incorrect `PlayerConfig::default().normalisation_threshold` caused distortion when using dynamic volume normalisation downstream 
- [playback] Fix `log` and `cubic` volume controls to be mute at zero volume
- [playback] Fix `S24_3` format on big-endian systems
- [playback] `alsamixer`: make `cubic` consistent between cards that report minimum volume as mute, and cards that report some dB value
- [playback] `alsamixer`: make `--volume-ctrl {linear|log}` work as expected
- [playback] `alsa`, `gstreamer`, `pulseaudio`: always output in native endianness
- [playback] `alsa`: revert buffer size to ~500 ms
- [playback] `alsa`, `pipe`, `pulseaudio`: better error handling
- [metadata] Skip tracks whose Spotify ID's can't be found (e.g. local files, which aren't supported)

## [0.2.0] - 2021-05-04

## [0.1.6] - 2021-02-22

## [0.1.5] - 2021-02-21

## [0.1.3] - 2020-07-29

## [0.1.2] - 2020-07-22

## [0.1.1] - 2020-01-30

## [0.1.0] - 2019-11-06

[unreleased]: https://github.com/librespot-org/librespot/compare/v0.3.1..HEAD
[0.3.1]: https://github.com/librespot-org/librespot/compare/v0.3.0..v0.3.1
[0.3.0]: https://github.com/librespot-org/librespot/compare/v0.2.0..v0.3.0
[0.2.0]: https://github.com/librespot-org/librespot/compare/v0.1.6..v0.2.0
[0.1.6]: https://github.com/librespot-org/librespot/compare/v0.1.5..v0.1.6
[0.1.5]: https://github.com/librespot-org/librespot/compare/v0.1.3..v0.1.5
[0.1.3]: https://github.com/librespot-org/librespot/compare/v0.1.2..v0.1.3
[0.1.2]: https://github.com/librespot-org/librespot/compare/v0.1.1..v0.1.2
[0.1.1]: https://github.com/librespot-org/librespot/compare/v0.1.0..v0.1.1
[0.1.0]: https://github.com/librespot-org/librespot/releases/tag/v0.1.0<|MERGE_RESOLUTION|>--- conflicted
+++ resolved
@@ -16,13 +16,10 @@
 - [playback] `Sink`: `write()` now receives ownership of the packet (breaking).
 - [playback] `pipe`: create file if it doesn't already exist
 - [playback] More robust dynamic limiter for very wide dynamic range (breaking)
-<<<<<<< HEAD
-- [playback] `gstreamer`: create own context, set correct states and use sync handler
-=======
 - [core] `Session`: `connect()` now returns the long-term credentials.
 - [core] `Session`: `connect()` now accespt a flag if the credentails should be stored via the cache.
-- [build] The MSRV is now 1.53.
->>>>>>> 6c2491b9
+- [chore] The MSRV is now 1.53.
+- [playback] `gstreamer`: create own context, set correct states and use sync handler
 
 ### Added
 - [cache] Add `disable-credential-cache` flag (breaking).
