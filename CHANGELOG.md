--- conflicted
+++ resolved
@@ -31,10 +31,7 @@
 - [core] Fix "Invalid Credentials" when using a Keymaster access token and
   client ID on Android platform.
 - [connect] Fix "play" command not handled if missing "offset" property
-<<<<<<< HEAD
-=======
 - [discovery] Fix libmdns zerconf setup errors not propagating to the main task.
->>>>>>> 0ad1f724
 
 ### Removed
 
