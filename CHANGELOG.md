# Changelog

All notable changes to this project will be documented in this file.

The format is based on [Keep a Changelog](https://keepachangelog.com/en/1.0.0/),
and this project adheres to [Semantic Versioning](https://semver.org/spec/v2.0.0.html) since v0.2.0.

## [Unreleased]

### Changed
- [main] Enforce reasonable ranges for option values (breaking).
- [main] Don't evaluate options that would otherwise have no effect.
- [playback] `alsa`: Improve `--device ?` functionality for the alsa backend.
- [contrib] Hardened security of the systemd service units
- [main] Verbose logging mode (`-v`, `--verbose`) now logs all parsed environment variables and command line arguments (credentials are redacted).
- [playback] `Sink`: `write()` now receives ownership of the packet (breaking).
<<<<<<< HEAD
- [playback] More robust dynamic limiter for very wide dynamic range (breaking)
=======
- [playback] `pipe`: create file if it doesn't already exist
>>>>>>> 1e549135

### Added
- [cache] Add `disable-credential-cache` flag (breaking).
- [main] Use different option descriptions and error messages based on what backends are enabled at build time.
- [main] Add a `-q`, `--quiet` option that changes the logging level to warn.
- [main] Add a short name for every flag and option.
- [main] Add the ability to parse environment variables.

### Fixed
- [main] Prevent hang when discovery is disabled and there are no credentials or when bad credentials are given.
- [main] Don't panic when parsing options. Instead list valid values and exit.
- [main] `--alsa-mixer-device` and `--alsa-mixer-index` now fallback to the card and index specified in `--device`.

### Removed
- [playback] `alsamixer`: previously deprecated option `mixer-card` has been removed.
- [playback] `alsamixer`: previously deprecated option `mixer-name` has been removed.
- [playback] `alsamixer`: previously deprecated option `mixer-index` has been removed.

## [0.3.1] - 2021-10-24

### Changed
- Include build profile in the displayed version information
- [playback] Improve dithering CPU usage by about 33%

### Fixed
- [connect] Partly fix behavior after last track of an album/playlist

## [0.3.0] - 2021-10-13

### Added
- [discovery] The crate `librespot-discovery` for discovery in LAN was created. Its functionality was previously part of `librespot-connect`.
- [playback] Add support for dithering with `--dither` for lower requantization error (breaking)
- [playback] Add `--volume-range` option to set dB range and control `log` and `cubic` volume control curves
- [playback] `alsamixer`: support for querying dB range from Alsa softvol
- [playback] Add `--format F64` (supported by Alsa and GStreamer only)
- [playback] Add `--normalisation-gain-type auto` that switches between album and track automatically

### Changed
- [audio, playback] Moved `VorbisDecoder`, `VorbisError`, `AudioPacket`, `PassthroughDecoder`, `PassthroughError`, `DecoderError`, `AudioDecoder` and the `convert` module from `librespot-audio` to `librespot-playback`. The underlying crates `vorbis`, `librespot-tremor`, `lewton` and `ogg` should be used directly. (breaking)
- [audio, playback] Use `Duration` for time constants and functions (breaking)
- [connect, playback] Moved volume controls from `librespot-connect` to `librespot-playback` crate
- [connect] Synchronize player volume with mixer volume on playback
- [playback] Store and pass samples in 64-bit floating point
- [playback] Make cubic volume control available to all mixers with `--volume-ctrl cubic`
- [playback] Normalize volumes to `[0.0..1.0]` instead of `[0..65535]` for greater precision and performance (breaking)
- [playback] `alsamixer`: complete rewrite (breaking)
- [playback] `alsamixer`: query card dB range for the volume control unless specified otherwise
- [playback] `alsamixer`: use `--device` name for `--mixer-card` unless specified otherwise
- [playback] `player`: consider errors in `sink.start`, `sink.stop` and `sink.write` fatal and `exit(1)` (breaking)
- [playback] `player`: make `convert` and `decoder` public so you can implement your own `Sink`
- [playback] `player`: update default normalisation threshold to -2 dBFS
- [playback] `player`: default normalisation type is now `auto`

### Deprecated
- [connect] The `discovery` module was deprecated in favor of the `librespot-discovery` crate
- [playback] `alsamixer`: renamed `mixer-card` to `alsa-mixer-device`
- [playback] `alsamixer`: renamed `mixer-name` to `alsa-mixer-control`
- [playback] `alsamixer`: renamed `mixer-index` to `alsa-mixer-index`

### Removed
- [connect] Removed no-op mixer started/stopped logic (breaking)
- [playback] Removed `with-vorbis` and `with-tremor` features
- [playback] `alsamixer`: removed `--mixer-linear-volume` option, now that `--volume-ctrl {linear|log}` work as expected on Alsa

### Fixed
- [connect] Fix step size on volume up/down events
- [connect] Fix looping back to the first track after the last track of an album or playlist
- [playback] Incorrect `PlayerConfig::default().normalisation_threshold` caused distortion when using dynamic volume normalisation downstream 
- [playback] Fix `log` and `cubic` volume controls to be mute at zero volume
- [playback] Fix `S24_3` format on big-endian systems
- [playback] `alsamixer`: make `cubic` consistent between cards that report minimum volume as mute, and cards that report some dB value
- [playback] `alsamixer`: make `--volume-ctrl {linear|log}` work as expected
- [playback] `alsa`, `gstreamer`, `pulseaudio`: always output in native endianness
- [playback] `alsa`: revert buffer size to ~500 ms
- [playback] `alsa`, `pipe`, `pulseaudio`: better error handling
- [metadata] Skip tracks whose Spotify ID's can't be found (e.g. local files, which aren't supported)

## [0.2.0] - 2021-05-04

## [0.1.6] - 2021-02-22

## [0.1.5] - 2021-02-21

## [0.1.3] - 2020-07-29

## [0.1.2] - 2020-07-22

## [0.1.1] - 2020-01-30

## [0.1.0] - 2019-11-06

[unreleased]: https://github.com/librespot-org/librespot/compare/v0.3.1..HEAD
[0.3.1]: https://github.com/librespot-org/librespot/compare/v0.3.0..v0.3.1
[0.3.0]: https://github.com/librespot-org/librespot/compare/v0.2.0..v0.3.0
[0.2.0]: https://github.com/librespot-org/librespot/compare/v0.1.6..v0.2.0
[0.1.6]: https://github.com/librespot-org/librespot/compare/v0.1.5..v0.1.6
[0.1.5]: https://github.com/librespot-org/librespot/compare/v0.1.3..v0.1.5
[0.1.3]: https://github.com/librespot-org/librespot/compare/v0.1.2..v0.1.3
[0.1.2]: https://github.com/librespot-org/librespot/compare/v0.1.1..v0.1.2
[0.1.1]: https://github.com/librespot-org/librespot/compare/v0.1.0..v0.1.1
[0.1.0]: https://github.com/librespot-org/librespot/releases/tag/v0.1.0<|MERGE_RESOLUTION|>--- conflicted
+++ resolved
@@ -14,11 +14,8 @@
 - [contrib] Hardened security of the systemd service units
 - [main] Verbose logging mode (`-v`, `--verbose`) now logs all parsed environment variables and command line arguments (credentials are redacted).
 - [playback] `Sink`: `write()` now receives ownership of the packet (breaking).
-<<<<<<< HEAD
+- [playback] `pipe`: create file if it doesn't already exist
 - [playback] More robust dynamic limiter for very wide dynamic range (breaking)
-=======
-- [playback] `pipe`: create file if it doesn't already exist
->>>>>>> 1e549135
 
 ### Added
 - [cache] Add `disable-credential-cache` flag (breaking).
