# Changelog

All notable changes to this project will be documented in this file.

The format is based on [Keep a Changelog](https://keepachangelog.com/en/1.0.0/),
and this project adheres to [Semantic Versioning](https://semver.org/spec/v2.0.0.html) since v0.2.0.

## [Unreleased]

### Changed
- [main] Enforce reasonable ranges for option values (breaking).
- [main] Don't evaluate options that would otherwise have no effect.
- [playback] `alsa`: Improve `--device ?` functionality for the alsa backend.
- [contrib] Hardened security of the systemd service units
- [main] Verbose logging mode (`-v`, `--verbose`) now logs all parsed environment variables and command line arguments (credentials are redacted).
- [playback] `Sink`: `write()` now receives ownership of the packet (breaking).
- [playback] `pipe`: create file if it doesn't already exist
- [playback] More robust dynamic limiter for very wide dynamic range (breaking)
<<<<<<< HEAD
- [core] `Session`: `connect()` now returns the long-term credentials.
- [core] `Session`: `connect()` now accespt a flag if the credentails should be stored via the cache.
=======
- [build] The MSRV is now 1.53.
>>>>>>> 1efda797

### Added
- [cache] Add `disable-credential-cache` flag (breaking).
- [main] Use different option descriptions and error messages based on what backends are enabled at build time.
- [main] Add a `-q`, `--quiet` option that changes the logging level to warn.
- [main] Add a short name for every flag and option.
- [main] Add the ability to parse environment variables.
- [playback] `pulseaudio`: set the PulseAudio name to match librespot's device name via `PULSE_PROP_application.name` environment variable (user set env var value takes precedence). (breaking)
- [playback] `pulseaudio`: set icon to `audio-x-generic` so we get an icon instead of a placeholder via `PULSE_PROP_application.icon_name` environment variable (user set env var value takes precedence). (breaking)
- [playback] `pulseaudio`: set values to: `PULSE_PROP_application.version`, `PULSE_PROP_application.process.binary`, `PULSE_PROP_stream.description`, `PULSE_PROP_media.software` and `PULSE_PROP_media.role` environment variables (user set env var values take precedence). (breaking)

### Fixed
- [main] Prevent hang when discovery is disabled and there are no credentials or when bad credentials are given.
- [main] Don't panic when parsing options. Instead list valid values and exit.
- [main] `--alsa-mixer-device` and `--alsa-mixer-index` now fallback to the card and index specified in `--device`.
- [core] Removed unsafe code (breaking)
- [playback] Adhere to ReplayGain spec when calculating gain normalisation factor.
- [playback] `alsa`: Use `--volume-range` overrides for softvol controls
- [connect] Don't panic when activating shuffle without previous interaction.
- [main] Fix crash when built with Avahi support but Avahi is locally unavailable.

### Removed
- [playback] `alsamixer`: previously deprecated option `mixer-card` has been removed.
- [playback] `alsamixer`: previously deprecated option `mixer-name` has been removed.
- [playback] `alsamixer`: previously deprecated option `mixer-index` has been removed.

## [0.3.1] - 2021-10-24

### Changed
- Include build profile in the displayed version information
- [playback] Improve dithering CPU usage by about 33%

### Fixed
- [connect] Partly fix behavior after last track of an album/playlist

## [0.3.0] - 2021-10-13

### Added
- [discovery] The crate `librespot-discovery` for discovery in LAN was created. Its functionality was previously part of `librespot-connect`.
- [playback] Add support for dithering with `--dither` for lower requantization error (breaking)
- [playback] Add `--volume-range` option to set dB range and control `log` and `cubic` volume control curves
- [playback] `alsamixer`: support for querying dB range from Alsa softvol
- [playback] Add `--format F64` (supported by Alsa and GStreamer only)
- [playback] Add `--normalisation-gain-type auto` that switches between album and track automatically

### Changed
- [audio, playback] Moved `VorbisDecoder`, `VorbisError`, `AudioPacket`, `PassthroughDecoder`, `PassthroughError`, `DecoderError`, `AudioDecoder` and the `convert` module from `librespot-audio` to `librespot-playback`. The underlying crates `vorbis`, `librespot-tremor`, `lewton` and `ogg` should be used directly. (breaking)
- [audio, playback] Use `Duration` for time constants and functions (breaking)
- [connect, playback] Moved volume controls from `librespot-connect` to `librespot-playback` crate
- [connect] Synchronize player volume with mixer volume on playback
- [playback] Store and pass samples in 64-bit floating point
- [playback] Make cubic volume control available to all mixers with `--volume-ctrl cubic`
- [playback] Normalize volumes to `[0.0..1.0]` instead of `[0..65535]` for greater precision and performance (breaking)
- [playback] `alsamixer`: complete rewrite (breaking)
- [playback] `alsamixer`: query card dB range for the volume control unless specified otherwise
- [playback] `alsamixer`: use `--device` name for `--mixer-card` unless specified otherwise
- [playback] `player`: consider errors in `sink.start`, `sink.stop` and `sink.write` fatal and `exit(1)` (breaking)
- [playback] `player`: make `convert` and `decoder` public so you can implement your own `Sink`
- [playback] `player`: update default normalisation threshold to -2 dBFS
- [playback] `player`: default normalisation type is now `auto`

### Deprecated
- [connect] The `discovery` module was deprecated in favor of the `librespot-discovery` crate
- [playback] `alsamixer`: renamed `mixer-card` to `alsa-mixer-device`
- [playback] `alsamixer`: renamed `mixer-name` to `alsa-mixer-control`
- [playback] `alsamixer`: renamed `mixer-index` to `alsa-mixer-index`

### Removed
- [connect] Removed no-op mixer started/stopped logic (breaking)
- [playback] Removed `with-vorbis` and `with-tremor` features
- [playback] `alsamixer`: removed `--mixer-linear-volume` option, now that `--volume-ctrl {linear|log}` work as expected on Alsa

### Fixed
- [connect] Fix step size on volume up/down events
- [connect] Fix looping back to the first track after the last track of an album or playlist
- [playback] Incorrect `PlayerConfig::default().normalisation_threshold` caused distortion when using dynamic volume normalisation downstream 
- [playback] Fix `log` and `cubic` volume controls to be mute at zero volume
- [playback] Fix `S24_3` format on big-endian systems
- [playback] `alsamixer`: make `cubic` consistent between cards that report minimum volume as mute, and cards that report some dB value
- [playback] `alsamixer`: make `--volume-ctrl {linear|log}` work as expected
- [playback] `alsa`, `gstreamer`, `pulseaudio`: always output in native endianness
- [playback] `alsa`: revert buffer size to ~500 ms
- [playback] `alsa`, `pipe`, `pulseaudio`: better error handling
- [metadata] Skip tracks whose Spotify ID's can't be found (e.g. local files, which aren't supported)

## [0.2.0] - 2021-05-04

## [0.1.6] - 2021-02-22

## [0.1.5] - 2021-02-21

## [0.1.3] - 2020-07-29

## [0.1.2] - 2020-07-22

## [0.1.1] - 2020-01-30

## [0.1.0] - 2019-11-06

[unreleased]: https://github.com/librespot-org/librespot/compare/v0.3.1..HEAD
[0.3.1]: https://github.com/librespot-org/librespot/compare/v0.3.0..v0.3.1
[0.3.0]: https://github.com/librespot-org/librespot/compare/v0.2.0..v0.3.0
[0.2.0]: https://github.com/librespot-org/librespot/compare/v0.1.6..v0.2.0
[0.1.6]: https://github.com/librespot-org/librespot/compare/v0.1.5..v0.1.6
[0.1.5]: https://github.com/librespot-org/librespot/compare/v0.1.3..v0.1.5
[0.1.3]: https://github.com/librespot-org/librespot/compare/v0.1.2..v0.1.3
[0.1.2]: https://github.com/librespot-org/librespot/compare/v0.1.1..v0.1.2
[0.1.1]: https://github.com/librespot-org/librespot/compare/v0.1.0..v0.1.1
[0.1.0]: https://github.com/librespot-org/librespot/releases/tag/v0.1.0<|MERGE_RESOLUTION|>--- conflicted
+++ resolved
@@ -16,12 +16,9 @@
 - [playback] `Sink`: `write()` now receives ownership of the packet (breaking).
 - [playback] `pipe`: create file if it doesn't already exist
 - [playback] More robust dynamic limiter for very wide dynamic range (breaking)
-<<<<<<< HEAD
 - [core] `Session`: `connect()` now returns the long-term credentials.
 - [core] `Session`: `connect()` now accespt a flag if the credentails should be stored via the cache.
-=======
 - [build] The MSRV is now 1.53.
->>>>>>> 1efda797
 
 ### Added
 - [cache] Add `disable-credential-cache` flag (breaking).
