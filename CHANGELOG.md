--- conflicted
+++ resolved
@@ -7,16 +7,8 @@
 
 ## [Unreleased]
 ### Added
-<<<<<<< HEAD
+- [discovery] The crate `librespot-discovery` for discovery in LAN was created. Its functionality was previously part of `librespot-connect`.
 - [playback] Add support for dithering with `--dither` for lower requantization error (breaking)
-
-### Changed
-* [audio, playback] Moved `VorbisDecoder`, `VorbisError`, `AudioPacket`, `PassthroughDecoder`, `PassthroughError`, `AudioError`, `AudioDecoder` and the `convert` module from `librespot-audio` to `librespot-playback`. The underlying crates `vorbis`, `librespot-tremor`, `lewton` and `ogg` should be used directly. (breaking)
-
-### Fixed
-* [playback] Incorrect `PlayerConfig::default().normalisation_threshold` caused distortion when using dynamic volume normalisation downstream
-=======
-- [discovery] The crate `librespot-discovery` for discovery in LAN was created. Its functionality was previously part of `librespot-connect`.
 - [playback] Add `--volume-range` option to set dB range and control `log` and `cubic` volume control curves
 - [playback] `alsamixer`: support for querying dB range from Alsa softvol
 
@@ -43,7 +35,6 @@
 - [playback] Fix `log` and `cubic` volume controls to be mute at zero volume
 - [playback] `alsamixer`: make `cubic` consistent between cards that report minimum volume as mute, and cards that report some dB value
 - [playback] `alsamixer`: make `--volume-ctrl {linear|log}` work as expected
->>>>>>> 7f113b37
 
 ## [0.2.0] - 2021-05-04
 
