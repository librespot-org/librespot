# Changelog

All notable changes to this project will be documented in this file.

The format is based on [Keep a Changelog](https://keepachangelog.com/en/1.0.0/),
and this project adheres to [Semantic Versioning](https://semver.org/spec/v2.0.0.html) since v0.2.0.

## [Unreleased] - YYYY-MM-DD

### Changed

- [core] MSRV is now 1.81 (breaking)
- [core] AP connect and handshake have a combined 5 second timeout.
- [connect] Replaced `has_volume_ctrl` with `disable_volume` in `ConnectConfig` (breaking)
- [connect] Changed `initial_volume` from `Option<u16>` to `u16` in `ConnectConfig` (breaking)
- [connect] Replaced `SpircLoadCommand` with `LoadRequest`, `LoadRequestOptions` and `LoadContextOptions` (breaking)
- [connect] Moved all public items to the highest level (breaking)
- [connect] Replaced Mercury usage in `Spirc` with Dealer
- [metadata] Replaced `AudioFileFormat` with own enum. (breaking)
<<<<<<< HEAD
- [oauth] `get_access_token` spawns OAuth listener instead of prompting for stdin, even for non-loopback IP
=======
- [playback] Changed trait `Mixer::open` to return `Result<Self, Error>` instead of `Self` (breaking)
- [playback] Changed type alias `MixerFn` to return `Result<Arc<dyn Mixer>, Error>` instead of `Arc<dyn Mixer>` (breaking)
>>>>>>> be374024

### Added

- [connect] Add command line parameter for setting volume steps.
- [connect] Add support for `seek_to`, `repeat_track` and `autoplay` for `Spirc` loading
- [connect] Add `pause` parameter to `Spirc::disconnect` method (breaking)
- [connect] Add `volume_steps` to `ConnectConfig` (breaking)
- [connect] Add and enforce rustdoc
- [playback] Add `track` field to `PlayerEvent::RepeatChanged` (breaking)
- [playback] Add `PlayerEvent::PositionChanged` event to notify about the current playback position
- [core] Add `request_with_options` and `request_with_protobuf_and_options` to `SpClient`
- [oauth] Add `OAuthClient` and `OAuthClientBuilder` structs to achieve a more customizable login process

### Fixed

- [test] Missing bindgen breaks crossbuild on recent runners. Now installing latest bindgen in addition.
- [core] Fix "no native root CA certificates found" on platforms unsupported
  by `rustls-native-certs`.
- [core] Fix all APs rejecting with "TryAnotherAP" when connecting session
  on Android platform.
- [core] Fix "Invalid Credentials" when using a Keymaster access token and
  client ID on Android platform.
- [connect] Fix "play" command not handled if missing "offset" property
- [discovery] Fix libmdns zerconf setup errors not propagating to the main task.
- [metadata] `Show::trailer_uri` is now optional since it isn't always present (breaking)
- [metadata] Fix incorrect parsing of audio format
- [connect] Handle transfer of playback with empty "uri" field
- [connect] Correctly apply playing/paused state when transferring playback
- [player] Saturate invalid seek positions to track duration

### Deprecated

- [oauth] `get_access_token()` function marked for deprecation

### Removed

- [core] Removed `get_canvases` from SpClient (breaking)
- [core] DeviceType `homething` removed due to crashes on Android (breaking)
- [metadata] Removed `genres` from Album (breaking)
- [metadata] Removed `genre` from Artists (breaking)

## [0.6.0] - 2024-10-30

This version takes another step into the direction of the HTTP API, fixes a
couple of bugs, and makes it easier for developers to mock a certain platform.
Also it adds the option to choose avahi, dnssd or libmdns as your zeroconf
backend for Spotify Connect discovery.

### Changed

- [core] The `access_token` for http requests is now acquired by `login5`
- [core] MSRV is now 1.75 (breaking)
- [discovery] librespot can now be compiled with multiple MDNS/DNS-SD backends
  (avahi, dns_sd, libmdns) which can be selected using a CLI flag. The defaults
  are unchanged (breaking).

### Added

- [core] Add `get_token_with_client_id()` to get a token for a specific client ID
- [core] Add `login` (mobile) and `auth_token` retrieval via login5
- [core] Add `OS` and `os_version` to `config.rs`
- [discovery] Added a new MDNS/DNS-SD backend which connects to Avahi via D-Bus.

### Fixed

- [connect] Fixes initial volume showing zero despite playing in full volume instead
- [core] Fix "source slice length (16) does not match destination slice length
  (20)" panic on some tracks

## [0.5.0] - 2024-10-15

This version is be a major departure from the architecture up until now. It
focuses on implementing the "new Spotify API". This means moving large parts
of the Spotify protocol from Mercury to HTTP. A lot of this was reverse
engineered before by @devgianlu of librespot-java. It was long overdue that we
started implementing it too, not in the least because new features like the
hopefully upcoming Spotify HiFi depend on it.

Splitting up the work on the new Spotify API, v0.5.0 brings HTTP-based file
downloads and metadata access. Implementing the "dealer" (replacing the current
Mercury-based SPIRC message bus with WebSockets, also required for social plays)
is a large and separate effort, slated for some later release.

While at it, we are taking the liberty to do some major refactoring to make
librespot more robust. Consequently not only the Spotify API changed but large
parts of the librespot API too. For downstream maintainers, we realise that it
can be a lot to move from the current codebase to this one, but believe us it
will be well worth it.

All these changes are likely to introduce new bugs as well as some regressions.
We appreciate all your testing and contributions to the repository:
https://github.com/librespot-org/librespot

### Changed

- [all] Assertions were changed into `Result` or removed (breaking)
- [all] Purge use of `unwrap`, `expect` and return `Result` (breaking)
- [all] `chrono` replaced with `time` (breaking)
- [all] `time` updated (CVE-2020-26235)
- [all] Improve lock contention and performance (breaking)
- [all] Use a single `player` instance. Eliminates occasional `player` and
  `audio backend` restarts, which can cause issues with some playback
  configurations.
- [all] Updated and removed unused dependencies
- [audio] Files are now downloaded over the HTTPS CDN (breaking)
- [audio] Improve file opening and seeking performance (breaking)
- [core] MSRV is now 1.74 (breaking)
- [connect] `DeviceType` moved out of `connect` into `core` (breaking)
- [connect] Update and expose all `spirc` context fields (breaking)
- [connect] Add `Clone, Defaut` traits to `spirc` contexts
- [connect] Autoplay contexts are now retrieved with the `spclient` (breaking)
- [contrib] Updated Docker image
- [core] Message listeners are registered before authenticating. As a result
  there now is a separate `Session::new` and subsequent `session.connect`.
  (breaking)
- [core] `ConnectConfig` moved out of `core` into `connect` (breaking)
- [core] `client_id` for `get_token` moved to `SessionConfig` (breaking)
- [core] Mercury code has been refactored for better legibility (breaking)
- [core] Cache resolved access points during runtime (breaking)
- [core] `FileId` is moved out of `SpotifyId`. For now it will be re-exported.
- [core] Report actual platform data on login
- [core] Support `Session` authentication with a Spotify access token
- [core] `Credentials.username` is now an `Option` (breaking)
- [core] `Session::connect` tries multiple access points, retrying each one.
- [core] Each access point connection now timesout after 3 seconds.
- [core] Listen on both IPV4 and IPV6 on non-windows hosts
- [main] `autoplay {on|off}` now acts as an override. If unspecified, `librespot`
  now follows the setting in the Connect client that controls it. (breaking)
- [metadata] Most metadata is now retrieved with the `spclient` (breaking)
- [metadata] Playlists are moved to the `playlist4_external` protobuf (breaking)
- [metadata] Handle playlists that are sent with microsecond-based timestamps
- [playback] The audio decoder has been switched from `lewton` to `Symphonia`.
  This improves the Vorbis sound quality, adds support for MP3 as well as for
  FLAC in the future. (breaking)
- [playback] Improve reporting of actual playback cursor
- [playback] The passthrough decoder is now feature-gated (breaking)
- [playback] `rodio`: call play and pause
- [protocol] protobufs have been updated

### Added

- [all] Check that array indexes are within bounds (panic safety)
- [all] Wrap errors in librespot `Error` type (breaking)
- [audio] Make audio fetch parameters tunable
- [connect] Add option on which zeroconf will bind. Defaults to all interfaces. Ignored by DNS-SD.
- [connect] Add session events
- [connect] Add `repeat`, `set_position_ms` and `set_volume` to `spirc.rs`
- [contrib] Add `event_handler_example.py`
- [core] Send metrics with metadata queries: client ID, country & product
- [core] Verify Spotify server certificates (prevents man-in-the-middle attacks)
- [core] User attributes are stored in `Session` upon login, accessible with a
  getter and setter, and automatically updated as changes are pushed by the
  Spotify infrastructure (breaking)
- [core] HTTPS is now supported, including for proxies (breaking)
- [core] Resolve `spclient` and `dealer` access points (breaking)
- [core] Get and cache tokens through new token provider (breaking)
- [core] `spclient` is the API for HTTP-based calls to the Spotify servers.
  It supports a lot of functionality, including audio previews and image
  downloads even if librespot doesn't use that for playback itself.
- [core] Support downloading of lyrics
- [core] Support parsing `SpotifyId` for local files
- [core] Support parsing `SpotifyId` for named playlists
- [core] Add checks and handling for stale server connections.
- [core] Fix potential deadlock waiting for audio decryption keys.
- [discovery] Add option to show playback device as a group
- [main] Add all player events to `player_event_handler.rs`
- [main] Add an event worker thread that runs async to the main thread(s) but
  sync to itself to prevent potential data races for event consumers
- [metadata] All metadata fields in the protobufs are now exposed (breaking)
- [oauth] Standalone module to obtain Spotify access token using OAuth authorization code flow.
- [playback] Explicit tracks are skipped if the controlling Connect client has
  disabled such content. Applications that use librespot as a library without
  Connect should use the 'filter-explicit-content' user attribute in the session.
- [playback] Add metadata support via a `TrackChanged` event
- [connect] Add `activate` and `load` functions to `Spirc`, allowing control over local connect sessions
- [metadata] Add `Lyrics`
- [discovery] Add discovery initialisation retries if within the 1st min of uptime

### Fixed

- [connect] Set `PlayStatus` to the correct value when Player is loading to
  avoid blanking out the controls when `self.play_status` is `LoadingPlay` or
  `LoadingPause` in `spirc.rs`
- [connect] Handle attempts to play local files better by basically ignoring
  attempts to load them in `handle_remote_update` in `spirc.rs`
- [connect] Loading previous or next tracks, or looping back on repeat, will
  only start playback when we were already playing
- [connect, playback] Clean up and de-noise events and event firing
- [core] Fixed frequent disconnections for some users
- [core] More strict Spotify ID parsing
- [discovery] Update active user field upon connection
- [playback] Handle invalid track start positions by just starting the track
  from the beginning
- [playback] Handle disappearing and invalid devices better
- [playback] Handle seek, pause, and play commands while loading
- [playback] Handle disabled normalisation correctly when using fixed volume
- [playback] Do not stop sink in gapless mode
- [metadata] Fix missing colon when converting named spotify IDs to URIs

## [0.4.2] - 2022-07-29

Besides a couple of small fixes, this point release is mainly to blacklist the
ap-gew4 and ap-gue1 access points that caused librespot to fail to playback
anything.

Development will now shift to the new HTTP-based API, targeted for a future
v0.5.0 release. The new-api branch will therefore be promoted to dev. This is a
major departure from the old API and although it brings many exciting new
things, it is also likely to introduce new bugs and some regressions.

Long story short, this v0.4.2 release is the most stable that librespot has yet
to offer. But, unless anything big comes up, it is also intended as the last
release to be based on the old API. Happy listening.

### Changed

- [playback] `pipe`: Better error handling
- [playback] `subprocess`: Better error handling

### Added

- [core] `apresolve`: Blacklist ap-gew4 and ap-gue1 access points that cause channel errors
- [playback] `pipe`: Implement stop

### Fixed

- [main] fix `--opt=value` line argument logging
- [playback] `alsamixer`: make `--volume-ctrl fixed` work as expected when combined with `--mixer alsa`

## [0.4.1] - 2022-05-23

This release fixes dependency issues when installing from crates.

### Changed

- [chore] The MSRV is now 1.56

### Fixed

- [playback] Fixed dependency issues when installing from crate

## [0.4.0] - 2022-05-21

Note: This version was yanked, because a corrupt package was uploaded and failed
to install.

This is a polishing release, adding a few little extras and improving on many
thers. We had to break a couple of API's to do so, and therefore bumped the
minor version number. v0.4.x may be the last in series before we migrate from
the current channel-based Spotify backend to a more HTTP-based backend.
Targeting that major effort for a v0.5 release sometime, we intend to maintain
v0.4.x as a stable branch until then.

### Changed

- [chore] The MSRV is now 1.53
- [contrib] Hardened security of the `systemd` service units
- [core] `Session`: `connect()` now returns the long-term credentials
- [core] `Session`: `connect()` now accepts a flag if the credentails should be stored via the cache
- [main] Different option descriptions and error messages based on what backends are enabled at build time
- [playback] More robust dynamic limiter for very wide dynamic range (breaking)
- [playback] `alsa`: improve `--device ?` output for the Alsa backend
- [playback] `gstreamer`: create own context, set correct states and use sync handler
- [playback] `pipe`: create file if it doesn't already exist
- [playback] `Sink`: `write()` now receives ownership of the packet (breaking)

### Added

- [main] Enforce reasonable ranges for option values (breaking)
- [main] Add the ability to parse environment variables
- [main] Log now emits warning when trying to use options that would otherwise have no effect
- [main] Verbose logging now logs all parsed environment variables and command line arguments (credentials are redacted)
- [main] Add a `-q`, `--quiet` option that changes the logging level to WARN
- [main] Add `disable-credential-cache` flag (breaking)
- [main] Add a short name for every flag and option
- [playback] `pulseaudio`: set the PulseAudio name to match librespot's device name via `PULSE_PROP_application.name` environment variable (user set env var value takes precedence) (breaking)
- [playback] `pulseaudio`: set icon to `audio-x-generic` so we get an icon instead of a placeholder via `PULSE_PROP_application.icon_name` environment variable (user set env var value takes precedence) (breaking)
- [playback] `pulseaudio`: set values to: `PULSE_PROP_application.version`, `PULSE_PROP_application.process.binary`, `PULSE_PROP_stream.description`, `PULSE_PROP_media.software` and `PULSE_PROP_media.role` environment variables (user set env var values take precedence) (breaking)

### Fixed

- [connect] Don't panic when activating shuffle without previous interaction
- [core] Removed unsafe code (breaking)
- [main] Fix crash when built with Avahi support but Avahi is locally unavailable
- [main] Prevent hang when discovery is disabled and there are no credentials or when bad credentials are given
- [main] Don't panic when parsing options, instead list valid values and exit
- [main] `--alsa-mixer-device` and `--alsa-mixer-index` now fallback to the card and index specified in `--device`.
- [playback] Adhere to ReplayGain spec when calculating gain normalisation factor
- [playback] `alsa`: make `--volume-range` overrides apply to Alsa softvol controls

### Removed

- [playback] `alsamixer`: previously deprecated options `mixer-card`, `mixer-name` and `mixer-index` have been removed

## [0.3.1] - 2021-10-24

### Changed

- Include build profile in the displayed version information
- [playback] Improve dithering CPU usage by about 33%

### Fixed

- [connect] Partly fix behavior after last track of an album/playlist

## [0.3.0] - 2021-10-13

### Added

- [discovery] The crate `librespot-discovery` for discovery in LAN was created. Its functionality was previously part of `librespot-connect`.
- [playback] Add support for dithering with `--dither` for lower requantization error (breaking)
- [playback] Add `--volume-range` option to set dB range and control `log` and `cubic` volume control curves
- [playback] `alsamixer`: support for querying dB range from Alsa softvol
- [playback] Add `--format F64` (supported by Alsa and GStreamer only)
- [playback] Add `--normalisation-gain-type auto` that switches between album and track automatically

### Changed

- [audio, playback] Moved `VorbisDecoder`, `VorbisError`, `AudioPacket`, `PassthroughDecoder`, `PassthroughError`, `DecoderError`, `AudioDecoder` and the `convert` module from `librespot-audio` to `librespot-playback`. The underlying crates `vorbis`, `librespot-tremor`, `lewton` and `ogg` should be used directly. (breaking)
- [audio, playback] Use `Duration` for time constants and functions (breaking)
- [connect, playback] Moved volume controls from `librespot-connect` to `librespot-playback` crate
- [connect] Synchronize player volume with mixer volume on playback
- [playback] Store and pass samples in 64-bit floating point
- [playback] Make cubic volume control available to all mixers with `--volume-ctrl cubic`
- [playback] Normalize volumes to `[0.0..1.0]` instead of `[0..65535]` for greater precision and performance (breaking)
- [playback] `alsamixer`: complete rewrite (breaking)
- [playback] `alsamixer`: query card dB range for the volume control unless specified otherwise
- [playback] `alsamixer`: use `--device` name for `--mixer-card` unless specified otherwise
- [playback] `player`: consider errors in `sink.start`, `sink.stop` and `sink.write` fatal and `exit(1)` (breaking)
- [playback] `player`: make `convert` and `decoder` public so you can implement your own `Sink`
- [playback] `player`: update default normalisation threshold to -2 dBFS
- [playback] `player`: default normalisation type is now `auto`

### Deprecated

- [connect] The `discovery` module was deprecated in favor of the `librespot-discovery` crate
- [playback] `alsamixer`: renamed `mixer-card` to `alsa-mixer-device`
- [playback] `alsamixer`: renamed `mixer-name` to `alsa-mixer-control`
- [playback] `alsamixer`: renamed `mixer-index` to `alsa-mixer-index`

### Removed

- [connect] Removed no-op mixer started/stopped logic (breaking)
- [playback] Removed `with-vorbis` and `with-tremor` features
- [playback] `alsamixer`: removed `--mixer-linear-volume` option, now that `--volume-ctrl {linear|log}` work as expected on Alsa

### Fixed

- [connect] Fix step size on volume up/down events
- [connect] Fix looping back to the first track after the last track of an album or playlist
- [playback] Incorrect `PlayerConfig::default().normalisation_threshold` caused distortion when using dynamic volume normalisation downstream
- [playback] Fix `log` and `cubic` volume controls to be mute at zero volume
- [playback] Fix `S24_3` format on big-endian systems
- [playback] `alsamixer`: make `cubic` consistent between cards that report minimum volume as mute, and cards that report some dB value
- [playback] `alsamixer`: make `--volume-ctrl {linear|log}` work as expected
- [playback] `alsa`, `gstreamer`, `pulseaudio`: always output in native endianness
- [playback] `alsa`: revert buffer size to ~500 ms
- [playback] `alsa`, `pipe`, `pulseaudio`: better error handling
- [metadata] Skip tracks whose Spotify ID's can't be found (e.g. local files, which aren't supported)

## [0.2.0] - 2021-05-04

## [0.1.6] - 2021-02-22

## [0.1.5] - 2021-02-21

## [0.1.3] - 2020-07-29

## [0.1.2] - 2020-07-22

## [0.1.1] - 2020-01-30

## [0.1.0] - 2019-11-06

[unreleased]: https://github.com/librespot-org/librespot/compare/v0.6.0...HEAD
[0.6.0]: https://github.com/librespot-org/librespot/compare/v0.5.0...v0.6.0
[0.5.0]: https://github.com/librespot-org/librespot/compare/v0.4.2...v0.5.0
[0.4.2]: https://github.com/librespot-org/librespot/compare/v0.4.1...v0.4.2
[0.4.1]: https://github.com/librespot-org/librespot/compare/v0.4.0...v0.4.1
[0.4.0]: https://github.com/librespot-org/librespot/compare/v0.3.1...v0.4.0
[0.3.1]: https://github.com/librespot-org/librespot/compare/v0.3.0...v0.3.1
[0.3.0]: https://github.com/librespot-org/librespot/compare/v0.2.0...v0.3.0
[0.2.0]: https://github.com/librespot-org/librespot/compare/v0.1.6...v0.2.0
[0.1.6]: https://github.com/librespot-org/librespot/compare/v0.1.5...v0.1.6
[0.1.5]: https://github.com/librespot-org/librespot/compare/v0.1.3...v0.1.5
[0.1.3]: https://github.com/librespot-org/librespot/compare/v0.1.2...v0.1.3
[0.1.2]: https://github.com/librespot-org/librespot/compare/v0.1.1...v0.1.2
[0.1.1]: https://github.com/librespot-org/librespot/compare/v0.1.0...v0.1.1
[0.1.0]: https://github.com/librespot-org/librespot/releases/tag/v0.1.0<|MERGE_RESOLUTION|>--- conflicted
+++ resolved
@@ -17,12 +17,9 @@
 - [connect] Moved all public items to the highest level (breaking)
 - [connect] Replaced Mercury usage in `Spirc` with Dealer
 - [metadata] Replaced `AudioFileFormat` with own enum. (breaking)
-<<<<<<< HEAD
-- [oauth] `get_access_token` spawns OAuth listener instead of prompting for stdin, even for non-loopback IP
-=======
 - [playback] Changed trait `Mixer::open` to return `Result<Self, Error>` instead of `Self` (breaking)
 - [playback] Changed type alias `MixerFn` to return `Result<Arc<dyn Mixer>, Error>` instead of `Arc<dyn Mixer>` (breaking)
->>>>>>> be374024
+- [oauth] `get_access_token` spawns OAuth listener instead of prompting for stdin, even for non-loopback IP
 
 ### Added
 
