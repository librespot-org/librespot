--- conflicted
+++ resolved
@@ -17,11 +17,8 @@
 
 ### Fixed
 
-<<<<<<< HEAD
 - [connect] Only deletes the connect state on dealer shutdown instead on disconnecting
-=======
 - [core] Fixed a problem where in `spclient` where a http 411 error was thrown because the header were set wrong 
->>>>>>> b6931e3d
 
 ### Security
 
