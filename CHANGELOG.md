--- conflicted
+++ resolved
@@ -6,16 +6,6 @@
 and this project adheres to [Semantic Versioning](https://semver.org/spec/v2.0.0.html) since v0.2.0.
 
 ## [Unreleased]
-<<<<<<< HEAD
-### Changed
-* [audio, playback] Moved VorbisDecoder, VorbisError, AudioPacket, PassthroughDecoder, PassthroughError, AudioError, AudioDecoder and the convert module from librespot-audio to librespot-playback. The underlying crates vorbis, librespot-tremor, lewton and ogg should be used directly. (breaking)
-
-### Fixed
-* [playback] Incorrect `PlayerConfig::default().normalisation_threshold` caused distortion when using dynamic volume normalisation downstream
-
-### Removed
-* [playback] Removed `with-vorbis` and `with-tremor` features
-=======
 ### Added
 - [discovery] The crate `librespot-discovery` for discovery in LAN was created. Its functionality was previously part of `librespot-connect`.
 - [playback] Add support for dithering with `--dither` for lower requantization error (breaking)
@@ -37,6 +27,7 @@
 
 ### Removed
 - [connect] Removed no-op mixer started/stopped logic (breaking)
+- [playback] Removed `with-vorbis` and `with-tremor` features
 - [playback] `alsamixer`: removed `--mixer-linear-volume` option; use `--volume-ctrl linear` instead
 
 ### Fixed
@@ -45,7 +36,6 @@
 - [playback] Fix `log` and `cubic` volume controls to be mute at zero volume
 - [playback] `alsamixer`: make `cubic` consistent between cards that report minimum volume as mute, and cards that report some dB value
 - [playback] `alsamixer`: make `--volume-ctrl {linear|log}` work as expected
->>>>>>> bb3dd64c
 
 ## [0.2.0] - 2021-05-04
 
