--- conflicted
+++ resolved
@@ -11,11 +11,8 @@
 - [main] Enforce reasonable ranges for option values (breaking).
 - [main] Don't evaluate options that would otherwise have no effect.
 - [playback] `alsa`: Improve `--device ?` functionality for the alsa backend.
-<<<<<<< HEAD
+- [contrib] Hardened security of the systemd service units
 - [main] Verbose logging mode (`-v`, `--verbose`) now logs all parsed environment variables and command line arguments (credentials are redacted).
-=======
-- [contrib] Hardened security of the systemd service units
->>>>>>> bbd575ed
 
 ### Added
 - [cache] Add `disable-credential-cache` flag (breaking).
