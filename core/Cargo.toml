[package]
name = "librespot-core"
version = "0.1.0"
authors = ["Paul Lietar <paul@lietar.net>"]
build = "build.rs"

[dependencies.librespot-protocol]
path = "../protocol"

[dependencies]
base64 = "0.10"
byteorder = "1.3"
bytes = "0.4"
error-chain = { version = "0.12", default_features = false }
extprim = "1.7"
futures = "0.1"
httparse = "1.3"
hyper = "0.11"
hyper-proxy = { version = "0.4", default_features = false }
lazy_static = "1.3"
log = "0.4"
num-bigint = "0.2"
num-integer = "0.1"
num-traits = "0.2"
protobuf = "2.8.*"
rand = "0.7"
serde = "1.0"
serde_derive = "1.0"
serde_json = "1.0"
shannon = "0.2.0"
tokio-codec = "0.1"
tokio-core = "0.1"
tokio-io = "0.1"
<<<<<<< HEAD
url = "1.7.0"
uuid = { version = "0.4", features = ["v4"] }
sha-1 = "0.8.0"
hmac = "0.7.0"
pbkdf2 = "0.3.0"
aes = "0.3.0"
hex = "0.3.2"
=======
url = "1.7"
uuid = { version = "0.7", features = ["v4"] }
sha-1 = "0.8"
hmac = "0.7"
pbkdf2 = "0.3"
aes = "0.3"
>>>>>>> 803f0379

[build-dependencies]
rand = "0.7"
vergen = "3.0.4"<|MERGE_RESOLUTION|>--- conflicted
+++ resolved
@@ -31,22 +31,12 @@
 tokio-codec = "0.1"
 tokio-core = "0.1"
 tokio-io = "0.1"
-<<<<<<< HEAD
-url = "1.7.0"
-uuid = { version = "0.4", features = ["v4"] }
-sha-1 = "0.8.0"
-hmac = "0.7.0"
-pbkdf2 = "0.3.0"
-aes = "0.3.0"
-hex = "0.3.2"
-=======
 url = "1.7"
 uuid = { version = "0.7", features = ["v4"] }
 sha-1 = "0.8"
 hmac = "0.7"
 pbkdf2 = "0.3"
 aes = "0.3"
->>>>>>> 803f0379
 
 [build-dependencies]
 rand = "0.7"
