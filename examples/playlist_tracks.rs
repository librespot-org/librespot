<<<<<<< HEAD
use std::{env, process::exit};
=======
use std::env;
use std::process;
>>>>>>> f4be9bb8

use librespot::{
    core::{
        authentication::Credentials, config::SessionConfig, session::Session, spotify_id::SpotifyId,
    },
    metadata::{Metadata, Playlist, Track},
};

#[tokio::main]
async fn main() {
    env_logger::init();
    let session_config = SessionConfig::default();

    let args: Vec<_> = env::args().collect();
    if args.len() != 4 {
        eprintln!("Usage: {} USERNAME PASSWORD PLAYLIST", args[0]);
        return;
    }
    let credentials = Credentials::with_password(&args[1], &args[2]);

    let plist_uri = SpotifyId::from_uri(&args[3]).unwrap_or_else(|_| {
        eprintln!(
            "PLAYLIST should be a playlist URI such as: \
                \"spotify:playlist:37i9dQZF1DXec50AjHrNTq\""
        );
        process::exit(1);
    });

    let session = Session::new(session_config, None);
    if let Err(e) = session.connect(credentials).await {
        println!("Error connecting: {}", e);
        exit(1);
    }

    let plist = Playlist::get(&session, plist_uri).await.unwrap();
    println!("{:?}", plist);
    for track_id in plist.tracks() {
        let plist_track = Track::get(&session, track_id).await.unwrap();
        println!("track: {} ", plist_track.name);
    }
}<|MERGE_RESOLUTION|>--- conflicted
+++ resolved
@@ -1,9 +1,4 @@
-<<<<<<< HEAD
 use std::{env, process::exit};
-=======
-use std::env;
-use std::process;
->>>>>>> f4be9bb8
 
 use librespot::{
     core::{
@@ -29,7 +24,7 @@
             "PLAYLIST should be a playlist URI such as: \
                 \"spotify:playlist:37i9dQZF1DXec50AjHrNTq\""
         );
-        process::exit(1);
+        exit(1);
     });
 
     let session = Session::new(session_config, None);
