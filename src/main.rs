--- conflicted
+++ resolved
@@ -100,13 +100,10 @@
         .optopt("", "backend", "Audio backend to use. Use '?' to list options", "BACKEND")
         .optopt("", "device", "Audio device to use. Use '?' to list options", "DEVICE")
         .optopt("", "mixer", "Mixer to use", "MIXER")
-<<<<<<< HEAD
         .optflag("", "enable-volume-normalization", "Play all tracks at the same volume")
-        .optopt("", "normalization-pre-gain", "Pre-gain (dB) applied by volume normalization", "PREGAIN");
-=======
+        .optopt("", "normalization-pre-gain", "Pre-gain (dB) applied by volume normalization", "PREGAIN")
         .optopt("", "initial-volume", "Initial volume in %, once connected (must be from 0 to 100)", "VOLUME")
-        .optopt("z", "zeroconf-port", "The port the internal server advertised over zeroconf uses.", "ZEROCONF_PORT");
->>>>>>> 932441db
+        .optopt("z", "zeroconf-port", "The port the internal server advertised over zeroconf uses.", "ZEROCONF_PORT")
 
     let matches = match opts.parse(&args[1..]) {
         Ok(m) => m,
