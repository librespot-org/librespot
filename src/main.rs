--- conflicted
+++ resolved
@@ -193,7 +193,7 @@
     opts.optflag(
         "h",
         "help",
-        "Print this help menu",
+        "Print this help menu.",
     ).optopt(
         "c",
         "cache",
@@ -210,7 +210,6 @@
         "Limits the size of the cache for audio files.",
         "SIZE"
     ).optflag("", "disable-audio-cache", "Disable caching of the audio data.")
-<<<<<<< HEAD
     .optopt("n", "name", "Device name.", "NAME")
     .optopt("", "device-type", "Displayed device type.", "TYPE")
     .optopt(
@@ -251,6 +250,12 @@
         "Output format {F32|S32|S24|S24_3|S16}. Defaults to S16.",
         "FORMAT",
     )
+    .optopt(
+        "",
+        "dither",
+        "Specify the dither algorithm to use - [none, gpdf, tpdf, tpdf_hp]. Defaults to 'tpdf' for formats S16, S24, S24_3 and 'none' for other formats.",
+        "DITHER",
+    )
     .optopt("", "mixer", "Mixer to use {alsa|softvol}.", "MIXER")
     .optopt(
         "m",
@@ -261,8 +266,8 @@
     .optopt(
         "",
         "mixer-card",
-        "Alsa mixer card, e.g 'hw:0' or similar from `aplay -l`. Defaults to 'default'.",
-        "CARD",
+        "Alsa mixer card, e.g 'hw:0' or similar from `aplay -l`. Defaults to DEVICE if specified, 'default' otherwise.",
+        "MIXER_CARD",
     )
     .optopt(
         "",
@@ -278,7 +283,7 @@
     .optopt(
         "",
         "initial-volume",
-        "Initial volume (%) once connected {0..100}. Defaults to 50.",
+        "Initial volume once connected {0-100}%. Defaults to 50 for softvol and for Alsa mixer the current volume.",
         "VOLUME",
     )
     .optopt(
@@ -337,8 +342,14 @@
     .optopt(
         "",
         "volume-ctrl",
-        "Volume control type {fixed|linear|log}. Defaults to log.",
-        "CTRL",
+        "Volume control type {cubic|fixed|linear|log}. Defaults to log.",
+        "VOLUME_CTRL"
+    )
+    .optopt(
+        "",
+        "volume-range",
+        "Range of the volume control (dB). Defaults to 60 for softvol and for Alsa mixer what the mixer supports.",
+        "RANGE",
     )
     .optflag(
         "",
@@ -355,159 +366,6 @@
         "passthrough",
         "Pass raw stream to output, only works for pipe and subprocess.",
     );
-=======
-        .optopt("n", "name", "Device name", "NAME")
-        .optopt("", "device-type", "Displayed device type", "DEVICE_TYPE")
-        .optopt(
-            "b",
-            "bitrate",
-            "Bitrate (96, 160 or 320). Defaults to 160",
-            "BITRATE",
-        )
-        .optopt(
-            "",
-            "onevent",
-            "Run PROGRAM when playback is about to begin.",
-            "PROGRAM",
-        )
-        .optflag("", "emit-sink-events", "Run program set by --onevent before sink is opened and after it is closed.")
-        .optflag("v", "verbose", "Enable verbose output")
-        .optflag("V", "version", "Display librespot version string")
-        .optopt("u", "username", "Username to sign in with", "USERNAME")
-        .optopt("p", "password", "Password", "PASSWORD")
-        .optopt("", "proxy", "HTTP proxy to use when connecting", "PROXY")
-        .optopt("", "ap-port", "Connect to AP with specified port. If no AP with that port are present fallback AP will be used. Available ports are usually 80, 443 and 4070", "AP_PORT")
-        .optflag("", "disable-discovery", "Disable discovery mode")
-        .optopt(
-            "",
-            "backend",
-            "Audio backend to use. Use '?' to list options",
-            "BACKEND",
-        )
-        .optopt(
-            "",
-            "device",
-            "Audio device to use. Use '?' to list options if using portaudio or alsa",
-            "DEVICE",
-        )
-        .optopt(
-            "",
-            "format",
-            "Output format (F32, S32, S24, S24_3 or S16). Defaults to S16",
-            "FORMAT",
-        )
-        .optopt(
-            "",
-            "dither",
-            "Specify the dither algorithm to use - [none, gpdf, tpdf, tpdf_hp]. Defaults to 'tpdf' for formats S16, S24, S24_3 and 'none' for other formats.",
-            "DITHER",
-        )
-        .optopt("", "mixer", "Mixer to use (alsa or softvol)", "MIXER")
-        .optopt(
-            "m",
-            "mixer-name",
-            "Alsa mixer control, e.g. 'PCM' or 'Master'. Defaults to 'PCM'.",
-            "MIXER_NAME",
-        )
-        .optopt(
-            "",
-            "mixer-card",
-            "Alsa mixer card, e.g 'hw:0' or similar from `aplay -l`. Defaults to DEVICE if specified, 'default' otherwise.",
-            "MIXER_CARD",
-        )
-        .optopt(
-            "",
-            "mixer-index",
-            "Alsa mixer index, Index of the cards mixer. Defaults to 0",
-            "MIXER_INDEX",
-        )
-        .optopt(
-            "",
-            "initial-volume",
-            "Initial volume (%) once connected {0..100}. Defaults to 50 for softvol and for Alsa mixer the current volume.",
-            "VOLUME",
-        )
-        .optopt(
-            "",
-            "zeroconf-port",
-            "The port the internal server advertised over zeroconf uses.",
-            "ZEROCONF_PORT",
-        )
-        .optflag(
-            "",
-            "enable-volume-normalisation",
-            "Play all tracks at the same volume",
-        )
-        .optopt(
-            "",
-            "normalisation-method",
-            "Specify the normalisation method to use - [basic, dynamic]. Default is dynamic.",
-            "NORMALISATION_METHOD",
-        )
-        .optopt(
-            "",
-            "normalisation-gain-type",
-            "Specify the normalisation gain type to use - [track, album]. Default is album.",
-            "GAIN_TYPE",
-        )
-        .optopt(
-            "",
-            "normalisation-pregain",
-            "Pregain (dB) applied by volume normalisation",
-            "PREGAIN",
-        )
-        .optopt(
-            "",
-            "normalisation-threshold",
-            "Threshold (dBFS) to prevent clipping. Default is -1.0.",
-            "THRESHOLD",
-        )
-        .optopt(
-            "",
-            "normalisation-attack",
-            "Attack time (ms) in which the dynamic limiter is reducing gain. Default is 5.",
-            "ATTACK",
-        )
-        .optopt(
-            "",
-            "normalisation-release",
-            "Release or decay time (ms) in which the dynamic limiter is restoring gain. Default is 100.",
-            "RELEASE",
-        )
-        .optopt(
-            "",
-            "normalisation-knee",
-            "Knee steepness of the dynamic limiter. Default is 1.0.",
-            "KNEE",
-        )
-        .optopt(
-            "",
-            "volume-ctrl",
-            "Volume control type {cubic|fixed|linear|log}. Defaults to log.",
-            "VOLUME_CTRL"
-        )
-        .optopt(
-            "",
-            "volume-range",
-            "Range of the volume control (dB). Defaults to 60 for softvol and for Alsa mixer what the mixer supports.",
-            "RANGE",
-        )
-        .optflag(
-            "",
-            "autoplay",
-            "autoplay similar songs when your music ends.",
-        )
-        .optflag(
-            "",
-            "disable-gapless",
-            "disable gapless playback.",
-        )
-	    .optflag(
-            "",
-            "passthrough",
-            "Pass raw stream to output, only works for \"pipe\"."
-        );
->>>>>>> 11dfedea
 
     let matches = match opts.parse(&args[1..]) {
         Ok(m) => m,
@@ -825,19 +683,8 @@
             .as_ref()
             .map(|device_type| DeviceType::from_str(device_type).expect("Invalid device type"))
             .unwrap_or_default();
-<<<<<<< HEAD
-
-        let volume_ctrl = matches
-            .opt_str("volume-ctrl")
-            .as_ref()
-            .map(|volume_ctrl| {
-                VolumeCtrl::from_str(volume_ctrl).expect("Invalid volume control type")
-            })
-            .unwrap_or_default();
-=======
         let has_volume_ctrl = !matches!(mixer_config.volume_ctrl, VolumeCtrl::Fixed);
         let autoplay = matches.opt_present("autoplay");
->>>>>>> 11dfedea
 
         ConnectConfig {
             name,
