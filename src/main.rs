use futures_util::{future, FutureExt, StreamExt};
use librespot_playback::player::PlayerEvent;
use log::{error, info, warn};
use sha1::{Digest, Sha1};
use thiserror::Error;
use tokio::sync::mpsc::UnboundedReceiver;
use url::Url;

use librespot::connect::spirc::Spirc;
use librespot::core::authentication::Credentials;
use librespot::core::cache::Cache;
use librespot::core::config::{ConnectConfig, DeviceType, SessionConfig};
use librespot::core::session::Session;
use librespot::core::version;
use librespot::playback::audio_backend::{self, SinkBuilder, BACKENDS};
use librespot::playback::config::{
    AudioFormat, Bitrate, NormalisationMethod, NormalisationType, PlayerConfig, VolumeCtrl,
};
<<<<<<< HEAD
use librespot::playback::dither;
use librespot::playback::mixer::{self, Mixer, MixerConfig};
use librespot::playback::player::{NormalisationData, Player};
=======
use librespot::playback::mixer::mappings::MappedCtrl;
use librespot::playback::mixer::{self, MixerConfig, MixerFn};
use librespot::playback::player::{db_to_ratio, Player};
>>>>>>> 7f113b37

mod player_event_handler;
use player_event_handler::{emit_sink_event, run_program_on_events};

use std::convert::TryFrom;
use std::path::Path;
use std::process::exit;
use std::str::FromStr;
use std::{env, time::Instant};
use std::{
    io::{stderr, Write},
    pin::Pin,
};

const MILLIS: f32 = 1000.0;

fn device_id(name: &str) -> String {
    hex::encode(Sha1::digest(name.as_bytes()))
}

fn usage(program: &str, opts: &getopts::Options) -> String {
    let brief = format!("Usage: {} [options]", program);
    opts.usage(&brief)
}

fn setup_logging(verbose: bool) {
    let mut builder = env_logger::Builder::new();
    match env::var("RUST_LOG") {
        Ok(config) => {
            builder.parse_filters(&config);
            builder.init();

            if verbose {
                warn!("`--verbose` flag overidden by `RUST_LOG` environment variable");
            }
        }
        Err(_) => {
            if verbose {
                builder.parse_filters("libmdns=info,librespot=trace");
            } else {
                builder.parse_filters("libmdns=info,librespot=info");
            }
            builder.init();
        }
    }
}

fn list_backends() {
    println!("Available backends : ");
    for (&(name, _), idx) in BACKENDS.iter().zip(0..) {
        if idx == 0 {
            println!("- {} (default)", name);
        } else {
            println!("- {}", name);
        }
    }
}

pub fn get_credentials<F: FnOnce(&String) -> Option<String>>(
    username: Option<String>,
    password: Option<String>,
    cached_credentials: Option<Credentials>,
    prompt: F,
) -> Option<Credentials> {
    if let Some(username) = username {
        if let Some(password) = password {
            return Some(Credentials::with_password(username, password));
        }

        match cached_credentials {
            Some(credentials) if username == credentials.username => Some(credentials),
            _ => {
                let password = prompt(&username)?;
                Some(Credentials::with_password(username, password))
            }
        }
    } else {
        cached_credentials
    }
}

#[derive(Debug, Error)]
pub enum ParseFileSizeError {
    #[error("empty argument")]
    EmptyInput,
    #[error("invalid suffix")]
    InvalidSuffix,
    #[error("invalid number: {0}")]
    InvalidNumber(#[from] std::num::ParseFloatError),
    #[error("non-finite number specified")]
    NotFinite(f64),
}

pub fn parse_file_size(input: &str) -> Result<u64, ParseFileSizeError> {
    use ParseFileSizeError::*;

    let mut iter = input.chars();
    let mut suffix = iter.next_back().ok_or(EmptyInput)?;
    let mut suffix_len = 0;

    let iec = matches!(suffix, 'i' | 'I');

    if iec {
        suffix_len += 1;
        suffix = iter.next_back().ok_or(InvalidSuffix)?;
    }

    let base: u64 = if iec { 1024 } else { 1000 };

    suffix_len += 1;
    let exponent = match suffix.to_ascii_uppercase() {
        '0'..='9' if !iec => {
            suffix_len -= 1;
            0
        }
        'K' => 1,
        'M' => 2,
        'G' => 3,
        'T' => 4,
        'P' => 5,
        'E' => 6,
        'Z' => 7,
        'Y' => 8,
        _ => return Err(InvalidSuffix),
    };

    let num = {
        let mut iter = input.chars();

        for _ in (&mut iter).rev().take(suffix_len) {}

        iter.as_str().parse::<f64>()?
    };

    if !num.is_finite() {
        return Err(NotFinite(num));
    }

    Ok((num * base.pow(exponent) as f64) as u64)
}

fn print_version() {
    println!(
        "librespot {semver} {sha} (Built on {build_date}, Build ID: {build_id})",
        semver = version::SEMVER,
        sha = version::SHA_SHORT,
        build_date = version::BUILD_DATE,
        build_id = version::BUILD_ID
    );
}

struct Setup {
    format: AudioFormat,
    backend: SinkBuilder,
    device: Option<String>,
    mixer: MixerFn,
    cache: Option<Cache>,
    player_config: PlayerConfig,
    session_config: SessionConfig,
    connect_config: ConnectConfig,
    mixer_config: MixerConfig,
    credentials: Option<Credentials>,
    enable_discovery: bool,
    zeroconf_port: u16,
    player_event_program: Option<String>,
    emit_sink_events: bool,
}

fn get_setup(args: &[String]) -> Setup {
    let mut opts = getopts::Options::new();
    opts.optopt(
        "c",
        "cache",
        "Path to a directory where files will be cached.",
        "CACHE",
    ).optopt(
        "",
        "system-cache",
        "Path to a directory where system files (credentials, volume) will be cached. Can be different from cache option value",
        "SYTEMCACHE",
    ).optopt(
        "",
        "cache-size-limit",
        "Limits the size of the cache for audio files.",
        "CACHE_SIZE_LIMIT"
    ).optflag("", "disable-audio-cache", "Disable caching of the audio data.")
        .optopt("n", "name", "Device name", "NAME")
        .optopt("", "device-type", "Displayed device type", "DEVICE_TYPE")
        .optopt(
            "b",
            "bitrate",
            "Bitrate (96, 160 or 320). Defaults to 160",
            "BITRATE",
        )
        .optopt(
            "",
            "onevent",
            "Run PROGRAM when playback is about to begin.",
            "PROGRAM",
        )
        .optflag("", "emit-sink-events", "Run program set by --onevent before sink is opened and after it is closed.")
        .optflag("v", "verbose", "Enable verbose output")
        .optflag("V", "version", "Display librespot version string")
        .optopt("u", "username", "Username to sign in with", "USERNAME")
        .optopt("p", "password", "Password", "PASSWORD")
        .optopt("", "proxy", "HTTP proxy to use when connecting", "PROXY")
        .optopt("", "ap-port", "Connect to AP with specified port. If no AP with that port are present fallback AP will be used. Available ports are usually 80, 443 and 4070", "AP_PORT")
        .optflag("", "disable-discovery", "Disable discovery mode")
        .optopt(
            "",
            "backend",
            "Audio backend to use. Use '?' to list options",
            "BACKEND",
        )
        .optopt(
            "",
            "device",
            "Audio device to use. Use '?' to list options if using portaudio or alsa",
            "DEVICE",
        )
        .optopt(
            "",
            "format",
            "Output format (F32, S32, S24, S24_3 or S16). Defaults to S16",
            "FORMAT",
        )
        .optopt(
            "",
            "dither",
            "Specify the dither algorithm to use - [none, gpdf, tpdf, tpdf_hp]. Defaults to 'tpdf' for formats S16, S24, S24_3 and 'none' for other formats.",
            "DITHER",
        )
        .optopt("", "mixer", "Mixer to use (alsa or softvol)", "MIXER")
        .optopt(
            "m",
            "mixer-name",
            "Alsa mixer control, e.g. 'PCM' or 'Master'. Defaults to 'PCM'.",
            "MIXER_NAME",
        )
        .optopt(
            "",
            "mixer-card",
            "Alsa mixer card, e.g 'hw:0' or similar from `aplay -l`. Defaults to DEVICE if specified, 'default' otherwise.",
            "MIXER_CARD",
        )
        .optopt(
            "",
            "mixer-index",
            "Alsa mixer index, Index of the cards mixer. Defaults to 0",
            "MIXER_INDEX",
        )
        .optopt(
            "",
            "initial-volume",
            "Initial volume (%) once connected {0..100}. Defaults to 50 for softvol and for Alsa mixer the current volume.",
            "VOLUME",
        )
        .optopt(
            "",
            "zeroconf-port",
            "The port the internal server advertised over zeroconf uses.",
            "ZEROCONF_PORT",
        )
        .optflag(
            "",
            "enable-volume-normalisation",
            "Play all tracks at the same volume",
        )
        .optopt(
            "",
            "normalisation-method",
            "Specify the normalisation method to use - [basic, dynamic]. Default is dynamic.",
            "NORMALISATION_METHOD",
        )
        .optopt(
            "",
            "normalisation-gain-type",
            "Specify the normalisation gain type to use - [track, album]. Default is album.",
            "GAIN_TYPE",
        )
        .optopt(
            "",
            "normalisation-pregain",
            "Pregain (dB) applied by volume normalisation",
            "PREGAIN",
        )
        .optopt(
            "",
            "normalisation-threshold",
            "Threshold (dBFS) to prevent clipping. Default is -1.0.",
            "THRESHOLD",
        )
        .optopt(
            "",
            "normalisation-attack",
            "Attack time (ms) in which the dynamic limiter is reducing gain. Default is 5.",
            "ATTACK",
        )
        .optopt(
            "",
            "normalisation-release",
            "Release or decay time (ms) in which the dynamic limiter is restoring gain. Default is 100.",
            "RELEASE",
        )
        .optopt(
            "",
            "normalisation-knee",
            "Knee steepness of the dynamic limiter. Default is 1.0.",
            "KNEE",
        )
        .optopt(
            "",
            "volume-ctrl",
            "Volume control type {cubic|fixed|linear|log}. Defaults to log.",
            "VOLUME_CTRL"
        )
        .optopt(
            "",
            "volume-range",
            "Range of the volume control (dB). Defaults to 60 for softvol and for Alsa mixer what the mixer supports.",
            "RANGE",
        )
        .optflag(
            "",
            "autoplay",
            "autoplay similar songs when your music ends.",
        )
        .optflag(
            "",
            "disable-gapless",
            "disable gapless playback.",
        )
	    .optflag(
            "",
            "passthrough",
            "Pass raw stream to output, only works for \"pipe\"."
        );

    let matches = match opts.parse(&args[1..]) {
        Ok(m) => m,
        Err(f) => {
            eprintln!("error: {}\n{}", f.to_string(), usage(&args[0], &opts));
            exit(1);
        }
    };

    if matches.opt_present("version") {
        print_version();
        exit(0);
    }

    let verbose = matches.opt_present("verbose");
    setup_logging(verbose);

    info!(
        "librespot {semver} {sha} (Built on {build_date}, Build ID: {build_id})",
        semver = version::SEMVER,
        sha = version::SHA_SHORT,
        build_date = version::BUILD_DATE,
        build_id = version::BUILD_ID
    );

    let backend_name = matches.opt_str("backend");
    if backend_name == Some("?".into()) {
        list_backends();
        exit(0);
    }

    let backend = audio_backend::find(backend_name).expect("Invalid backend");

    let format = matches
        .opt_str("format")
        .as_ref()
        .map(|format| AudioFormat::try_from(format).expect("Invalid output format"))
        .unwrap_or_default();

    let device = matches.opt_str("device");
    if device == Some("?".into()) {
        backend(device, format);
        exit(0);
    }

    let mixer_name = matches.opt_str("mixer");
    let mixer = mixer::find(mixer_name.as_ref()).expect("Invalid mixer");

    let mixer_config = {
        let card = matches.opt_str("mixer-card").unwrap_or_else(|| {
            if let Some(ref device_name) = device {
                device_name.to_string()
            } else {
                String::from("default")
            }
        });
        let index = matches
            .opt_str("mixer-index")
            .map(|index| index.parse::<u32>().unwrap())
            .unwrap_or(0);
        let control = matches
            .opt_str("mixer-name")
            .unwrap_or_else(|| String::from("PCM"));
        let mut volume_range = matches
            .opt_str("volume-range")
            .map(|range| range.parse::<f32>().unwrap())
            .unwrap_or_else(|| match mixer_name.as_ref().map(AsRef::as_ref) {
                Some("alsa") => 0.0, // let Alsa query the control
                _ => VolumeCtrl::DEFAULT_DB_RANGE,
            });
        if volume_range < 0.0 {
            // User might have specified range as minimum dB volume.
            volume_range = -volume_range;
            warn!(
                "Please enter positive volume ranges only, assuming {:.2} dB",
                volume_range
            );
        }
        let volume_ctrl = matches
            .opt_str("volume-ctrl")
            .as_ref()
            .map(|volume_ctrl| {
                VolumeCtrl::from_str_with_range(volume_ctrl, volume_range)
                    .expect("Invalid volume control type")
            })
            .unwrap_or_else(|| {
                let mut volume_ctrl = VolumeCtrl::default();
                volume_ctrl.set_db_range(volume_range);
                volume_ctrl
            });

        MixerConfig {
            card,
            control,
            index,
            volume_ctrl,
        }
    };

    let cache = {
        let audio_dir;
        let system_dir;
        if matches.opt_present("disable-audio-cache") {
            audio_dir = None;
            system_dir = matches
                .opt_str("system-cache")
                .or_else(|| matches.opt_str("c"))
                .map(|p| p.into());
        } else {
            let cache_dir = matches.opt_str("c");
            audio_dir = cache_dir
                .as_ref()
                .map(|p| AsRef::<Path>::as_ref(p).join("files"));
            system_dir = matches
                .opt_str("system-cache")
                .or(cache_dir)
                .map(|p| p.into());
        }

        let limit = if audio_dir.is_some() {
            matches
                .opt_str("cache-size-limit")
                .as_deref()
                .map(parse_file_size)
                .map(|e| {
                    e.unwrap_or_else(|e| {
                        eprintln!("Invalid argument passed as cache size limit: {}", e);
                        exit(1);
                    })
                })
        } else {
            None
        };

        match Cache::new(system_dir, audio_dir, limit) {
            Ok(cache) => Some(cache),
            Err(e) => {
                warn!("Cannot create cache: {}", e);
                None
            }
        }
    };

    let initial_volume = matches
        .opt_str("initial-volume")
        .map(|initial_volume| {
            let volume = initial_volume.parse::<u16>().unwrap();
            if volume > 100 {
                error!("Initial volume must be in the range 0-100.");
                // the cast will saturate, not necessary to take further action
            }
            (volume as f32 / 100.0 * VolumeCtrl::MAX_VOLUME as f32) as u16
        })
        .or_else(|| match mixer_name.as_ref().map(AsRef::as_ref) {
            Some("alsa") => None,
            _ => cache.as_ref().and_then(Cache::volume),
        });

    let zeroconf_port = matches
        .opt_str("zeroconf-port")
        .map(|port| port.parse::<u16>().unwrap())
        .unwrap_or(0);

    let name = matches
        .opt_str("name")
        .unwrap_or_else(|| "Librespot".to_string());

    let credentials = {
        let cached_credentials = cache.as_ref().and_then(Cache::credentials);

        let password = |username: &String| -> Option<String> {
            write!(stderr(), "Password for {}: ", username).ok()?;
            stderr().flush().ok()?;
            rpassword::read_password().ok()
        };

        get_credentials(
            matches.opt_str("username"),
            matches.opt_str("password"),
            cached_credentials,
            password,
        )
    };

    let session_config = {
        let device_id = device_id(&name);

        SessionConfig {
            user_agent: version::VERSION_STRING.to_string(),
            device_id,
            proxy: matches.opt_str("proxy").or_else(|| std::env::var("http_proxy").ok()).map(
                |s| {
                    match Url::parse(&s) {
                        Ok(url) => {
                            if url.host().is_none() || url.port_or_known_default().is_none() {
                                panic!("Invalid proxy url, only urls on the format \"http://host:port\" are allowed");
                            }

                            if url.scheme() != "http" {
                                panic!("Only unsecure http:// proxies are supported");
                            }
                            url
                        },
                    Err(err) => panic!("Invalid proxy url: {}, only urls on the format \"http://host:port\" are allowed", err)
                    }
                },
            ),
            ap_port: matches
                .opt_str("ap-port")
                .map(|port| port.parse::<u16>().expect("Invalid port")),
        }
    };

    let player_config = {
        let bitrate = matches
            .opt_str("b")
            .as_ref()
            .map(|bitrate| Bitrate::from_str(bitrate).expect("Invalid bitrate"))
            .unwrap_or_default();
<<<<<<< HEAD

        let gapless = !matches.opt_present("disable-gapless");

=======
        let gapless = !matches.opt_present("disable-gapless");
>>>>>>> 7f113b37
        let normalisation = matches.opt_present("enable-volume-normalisation");
        let normalisation_method = matches
            .opt_str("normalisation-method")
            .as_ref()
<<<<<<< HEAD
            .map(|gain_type| {
                NormalisationMethod::from_str(gain_type).expect("Invalid normalisation method")
=======
            .map(|method| {
                NormalisationMethod::from_str(method).expect("Invalid normalisation method")
>>>>>>> 7f113b37
            })
            .unwrap_or_default();
        let normalisation_type = matches
            .opt_str("normalisation-gain-type")
            .as_ref()
            .map(|gain_type| {
                NormalisationType::from_str(gain_type).expect("Invalid normalisation type")
            })
            .unwrap_or_default();
        let normalisation_pregain = matches
            .opt_str("normalisation-pregain")
            .map(|pregain| pregain.parse::<f32>().expect("Invalid pregain float value"))
            .unwrap_or(PlayerConfig::default().normalisation_pregain);
        let normalisation_threshold = matches
            .opt_str("normalisation-threshold")
            .map(|threshold| {
<<<<<<< HEAD
                NormalisationData::db_to_ratio(
=======
                db_to_ratio(
>>>>>>> 7f113b37
                    threshold
                        .parse::<f32>()
                        .expect("Invalid threshold float value"),
                )
            })
            .unwrap_or(PlayerConfig::default().normalisation_threshold);
        let normalisation_attack = matches
            .opt_str("normalisation-attack")
            .map(|attack| attack.parse::<f32>().expect("Invalid attack float value") / MILLIS)
            .unwrap_or(PlayerConfig::default().normalisation_attack);
        let normalisation_release = matches
            .opt_str("normalisation-release")
            .map(|release| release.parse::<f32>().expect("Invalid release float value") / MILLIS)
            .unwrap_or(PlayerConfig::default().normalisation_release);
        let normalisation_knee = matches
            .opt_str("normalisation-knee")
            .map(|knee| knee.parse::<f32>().expect("Invalid knee float value"))
            .unwrap_or(PlayerConfig::default().normalisation_knee);
<<<<<<< HEAD

        let ditherer_name = matches.opt_str("dither");
        let ditherer = match ditherer_name.as_deref() {
            // explicitly disabled on command line
            Some("none") => None,
            // explicitly set on command line
            Some(_) => {
                if format == AudioFormat::F32 {
                    unimplemented!("Dithering is not available on format {:?}", format);
                }
                Some(dither::find_ditherer(ditherer_name).expect("Invalid ditherer"))
            }
            // nothing set on command line => use default
            None => match format {
                AudioFormat::S16 | AudioFormat::S24 | AudioFormat::S24_3 => {
                    PlayerConfig::default().ditherer
                }
                _ => None,
            },
        };
=======
        let passthrough = matches.opt_present("passthrough");
>>>>>>> 7f113b37

        PlayerConfig {
            bitrate,
            gapless,
<<<<<<< HEAD
=======
            normalisation,
            normalisation_type,
            normalisation_method,
            normalisation_pregain,
            normalisation_threshold,
            normalisation_attack,
            normalisation_release,
            normalisation_knee,
>>>>>>> 7f113b37
            passthrough,
            normalisation,
            normalisation_type,
            normalisation_method,
            normalisation_pregain,
            normalisation_threshold,
            normalisation_attack,
            normalisation_release,
            normalisation_knee,
            ditherer,
        }
    };

    let connect_config = {
        let device_type = matches
            .opt_str("device-type")
            .as_ref()
            .map(|device_type| DeviceType::from_str(device_type).expect("Invalid device type"))
            .unwrap_or_default();
        let has_volume_ctrl = !matches!(mixer_config.volume_ctrl, VolumeCtrl::Fixed);
        let autoplay = matches.opt_present("autoplay");

        ConnectConfig {
            name,
            device_type,
            initial_volume,
            has_volume_ctrl,
            autoplay,
        }
    };

    let enable_discovery = !matches.opt_present("disable-discovery");
    let player_event_program = matches.opt_str("onevent");
    let emit_sink_events = matches.opt_present("emit-sink-events");

    Setup {
        format,
        backend,
        device,
        mixer,
        cache,
        player_config,
        session_config,
        connect_config,
        mixer_config,
        credentials,
        enable_discovery,
        zeroconf_port,
        player_event_program,
        emit_sink_events,
    }
}

#[tokio::main(flavor = "current_thread")]
async fn main() {
    if env::var("RUST_BACKTRACE").is_err() {
        env::set_var("RUST_BACKTRACE", "full")
    }

    let args: Vec<String> = std::env::args().collect();
    let setup = get_setup(&args);

    let mut last_credentials = None;
    let mut spirc: Option<Spirc> = None;
    let mut spirc_task: Option<Pin<_>> = None;
    let mut player_event_channel: Option<UnboundedReceiver<PlayerEvent>> = None;
    let mut auto_connect_times: Vec<Instant> = vec![];
    let mut discovery = None;
    let mut connecting: Pin<Box<dyn future::FusedFuture<Output = _>>> = Box::pin(future::pending());

    if setup.enable_discovery {
        let device_id = setup.session_config.device_id.clone();

        discovery = Some(
            librespot::discovery::Discovery::builder(device_id)
                .name(setup.connect_config.name.clone())
                .device_type(setup.connect_config.device_type)
                .port(setup.zeroconf_port)
                .launch()
                .unwrap(),
        );
    }

    if let Some(credentials) = setup.credentials {
        last_credentials = Some(credentials.clone());
        connecting = Box::pin(
            Session::connect(
                setup.session_config.clone(),
                credentials,
                setup.cache.clone(),
            )
            .fuse(),
        );
    }

    loop {
        tokio::select! {
            credentials = async { discovery.as_mut().unwrap().next().await }, if discovery.is_some() => {
                match credentials {
                    Some(credentials) => {
                        last_credentials = Some(credentials.clone());
                        auto_connect_times.clear();

                        if let Some(spirc) = spirc.take() {
                            spirc.shutdown();
                        }
                        if let Some(spirc_task) = spirc_task.take() {
                            // Continue shutdown in its own task
                            tokio::spawn(spirc_task);
                        }

                        connecting = Box::pin(Session::connect(
                            setup.session_config.clone(),
                            credentials,
                            setup.cache.clone(),
                        ).fuse());
                    },
                    None => {
                        warn!("Discovery stopped!");
                        discovery = None;
                    }
                }
            },
            session = &mut connecting, if !connecting.is_terminated() => match session {
                Ok(session) => {
                    let mixer_config = setup.mixer_config.clone();
                    let mixer = (setup.mixer)(mixer_config);
                    let player_config = setup.player_config.clone();
                    let connect_config = setup.connect_config.clone();

                    let audio_filter = mixer.get_audio_filter();
                    let format = setup.format;
                    let backend = setup.backend;
                    let device = setup.device.clone();
                    let (player, event_channel) =
                        Player::new(player_config, session.clone(), audio_filter, move || {
                            (backend)(device, format)
                        });

                    if setup.emit_sink_events {
                        if let Some(player_event_program) = setup.player_event_program.clone() {
                            player.set_sink_event_callback(Some(Box::new(move |sink_status| {
                                match emit_sink_event(sink_status, &player_event_program) {
                                    Ok(e) if e.success() => (),
                                    Ok(e) => {
                                        if let Some(code) = e.code() {
                                            warn!("Sink event prog returned exit code {}", code);
                                        } else {
                                            warn!("Sink event prog returned failure");
                                        }
                                    }
                                    Err(e) => {
                                        warn!("Emitting sink event failed: {}", e);
                                    }
                                }
                            })));
                        }
                    };

                    let (spirc_, spirc_task_) = Spirc::new(connect_config, session, player, mixer);

                    spirc = Some(spirc_);
                    spirc_task = Some(Box::pin(spirc_task_));
                    player_event_channel = Some(event_channel);
                },
                Err(e) => {
                    warn!("Connection failed: {}", e);
                }
            },
            _ = async { spirc_task.as_mut().unwrap().await }, if spirc_task.is_some() => {
                spirc_task = None;

                warn!("Spirc shut down unexpectedly");
                while !auto_connect_times.is_empty()
                    && ((Instant::now() - auto_connect_times[0]).as_secs() > 600)
                {
                    let _ = auto_connect_times.remove(0);
                }

                if let Some(credentials) = last_credentials.clone() {
                    if auto_connect_times.len() >= 5 {
                        warn!("Spirc shut down too often. Not reconnecting automatically.");
                    } else {
                        auto_connect_times.push(Instant::now());

                        connecting = Box::pin(Session::connect(
                            setup.session_config.clone(),
                            credentials,
                            setup.cache.clone(),
                        ).fuse());
                    }
                }
            },
            event = async { player_event_channel.as_mut().unwrap().recv().await }, if player_event_channel.is_some() => match event {
                Some(event) => {
                    if let Some(program) = &setup.player_event_program {
                        if let Some(child) = run_program_on_events(event, program) {
                            if child.is_ok() {

                                let mut child = child.unwrap();

                                tokio::spawn(async move {
                                    match child.wait().await  {
                                        Ok(status) if !status.success() => error!("child exited with status {:?}", status.code()),
                                        Err(e) => error!("failed to wait on child process: {}", e),
                                        _ => {}
                                    }
                                });
                            } else {
                                error!("program failed to start");
                            }
                        }
                    }
                },
                None => {
                    player_event_channel = None;
                }
            },
            _ = tokio::signal::ctrl_c() => {
                break;
            }
        }
    }

    info!("Gracefully shutting down");

    // Shutdown spirc if necessary
    if let Some(spirc) = spirc {
        spirc.shutdown();

        if let Some(mut spirc_task) = spirc_task {
            tokio::select! {
                _ = tokio::signal::ctrl_c() => (),
                _ = spirc_task.as_mut() => ()
            }
        }
    }
}<|MERGE_RESOLUTION|>--- conflicted
+++ resolved
@@ -16,15 +16,10 @@
 use librespot::playback::config::{
     AudioFormat, Bitrate, NormalisationMethod, NormalisationType, PlayerConfig, VolumeCtrl,
 };
-<<<<<<< HEAD
 use librespot::playback::dither;
-use librespot::playback::mixer::{self, Mixer, MixerConfig};
-use librespot::playback::player::{NormalisationData, Player};
-=======
 use librespot::playback::mixer::mappings::MappedCtrl;
 use librespot::playback::mixer::{self, MixerConfig, MixerFn};
 use librespot::playback::player::{db_to_ratio, Player};
->>>>>>> 7f113b37
 
 mod player_event_handler;
 use player_event_handler::{emit_sink_event, run_program_on_events};
@@ -581,24 +576,15 @@
             .as_ref()
             .map(|bitrate| Bitrate::from_str(bitrate).expect("Invalid bitrate"))
             .unwrap_or_default();
-<<<<<<< HEAD
 
         let gapless = !matches.opt_present("disable-gapless");
 
-=======
-        let gapless = !matches.opt_present("disable-gapless");
->>>>>>> 7f113b37
         let normalisation = matches.opt_present("enable-volume-normalisation");
         let normalisation_method = matches
             .opt_str("normalisation-method")
             .as_ref()
-<<<<<<< HEAD
-            .map(|gain_type| {
-                NormalisationMethod::from_str(gain_type).expect("Invalid normalisation method")
-=======
             .map(|method| {
                 NormalisationMethod::from_str(method).expect("Invalid normalisation method")
->>>>>>> 7f113b37
             })
             .unwrap_or_default();
         let normalisation_type = matches
@@ -615,11 +601,7 @@
         let normalisation_threshold = matches
             .opt_str("normalisation-threshold")
             .map(|threshold| {
-<<<<<<< HEAD
-                NormalisationData::db_to_ratio(
-=======
                 db_to_ratio(
->>>>>>> 7f113b37
                     threshold
                         .parse::<f32>()
                         .expect("Invalid threshold float value"),
@@ -638,7 +620,6 @@
             .opt_str("normalisation-knee")
             .map(|knee| knee.parse::<f32>().expect("Invalid knee float value"))
             .unwrap_or(PlayerConfig::default().normalisation_knee);
-<<<<<<< HEAD
 
         let ditherer_name = matches.opt_str("dither");
         let ditherer = match ditherer_name.as_deref() {
@@ -659,24 +640,12 @@
                 _ => None,
             },
         };
-=======
+
         let passthrough = matches.opt_present("passthrough");
->>>>>>> 7f113b37
 
         PlayerConfig {
             bitrate,
             gapless,
-<<<<<<< HEAD
-=======
-            normalisation,
-            normalisation_type,
-            normalisation_method,
-            normalisation_pregain,
-            normalisation_threshold,
-            normalisation_attack,
-            normalisation_release,
-            normalisation_knee,
->>>>>>> 7f113b37
             passthrough,
             normalisation,
             normalisation_type,
