#![crate_name = "librespot"]

#![cfg_attr(feature = "cargo-clippy", allow(unused_io_amount))]

#[macro_use] extern crate log;
#[macro_use] extern crate serde_json;
#[macro_use] extern crate serde_derive;

extern crate base64;
extern crate crypto;
extern crate futures;
extern crate hyper;
extern crate num_bigint;
extern crate protobuf;
extern crate rand;
extern crate tokio_core;
extern crate url;

pub extern crate librespot_audio as audio;
pub extern crate librespot_core as core;
pub extern crate librespot_protocol as protocol;
pub extern crate librespot_metadata as metadata;

#[cfg(feature = "alsa-backend")]
extern crate alsa;

#[cfg(feature = "portaudio-rs")]
extern crate portaudio_rs;

#[cfg(feature = "libpulse-sys")]
extern crate libpulse_sys;

<<<<<<< HEAD
#[cfg(feature = "jackaudio-backend")]
extern crate jack;
=======
#[cfg(feature = "libc")]
extern crate libc;

#[cfg(feature = "with-dns-sd")]
extern crate dns_sd;

#[cfg(not(feature = "with-dns-sd"))]
extern crate mdns;
>>>>>>> 932441db

pub mod audio_backend;
pub mod discovery;
pub mod keymaster;
pub mod mixer;
pub mod player;

include!(concat!(env!("OUT_DIR"), "/lib.rs"));<|MERGE_RESOLUTION|>--- conflicted
+++ resolved
@@ -30,10 +30,9 @@
 #[cfg(feature = "libpulse-sys")]
 extern crate libpulse_sys;
 
-<<<<<<< HEAD
 #[cfg(feature = "jackaudio-backend")]
 extern crate jack;
-=======
+
 #[cfg(feature = "libc")]
 extern crate libc;
 
@@ -42,7 +41,6 @@
 
 #[cfg(not(feature = "with-dns-sd"))]
 extern crate mdns;
->>>>>>> 932441db
 
 pub mod audio_backend;
 pub mod discovery;
